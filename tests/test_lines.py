"""Tests for the machinery that takes offsets and markup bits from plugins and
decorates source code with them to create HTML"""

from unittest import TestCase
import warnings
from warnings import catch_warnings

from more_itertools import first
from nose.tools import eq_

from dxr.lines import (line_boundaries, remove_overlapping_refs, Region, LINE,
                       Ref, balanced_tags, finished_tags, tag_boundaries,
<<<<<<< HEAD
                       html_line, nesting_order, tags_per_line)
from dxr.utils import build_offset_map
=======
                       html_line, nesting_order, balanced_tags_with_empties,
                       es_lines, tags_per_line)
from dxr.utils import build_offset_map, split_content_lines
>>>>>>> f44752b1


def test_line_boundaries():
    """Make sure we find the correct line boundaries with all sorts of line
    endings, even in files that don't end with a newline."""
    eq_(list((point, is_start) for point, is_start, _ in
             line_boundaries(split_content_lines('abc\ndef\r\nghi\rjkl'))),
        [(4, False),
         (9, False),
         (13, False),
         (16, False)])


class RemoveOverlappingTests(TestCase):
    def test_misbalanced(self):
        """Make sure we cleanly excise a tag pair from a pair of interleaved
        tags."""
        # A  _________          (2, 6)
        # B        ____________ (5, 9)
        a = RefWithoutData('a')
        b = RefWithoutData('b')
        tags = [(2, True, a),
                (5, True, b),
                (6, False, a),
                (9, False, b)]
        with catch_warnings():
            warnings.simplefilter('ignore')
            remove_overlapping_refs(tags)
        eq_(tags, [(2, True, a), (6, False, a)])

    def test_overlapping_regions(self):
        """Regions (as opposed to refs) are allowed to overlap and shouldn't be
        disturbed::

            A           _________          (2, 6)
            B (region)        ____________ (5, 9)

        """
        a = RefWithoutData('a')
        b = Region('b')
        tags = [(2, True, a),
                (5, True, b),
                (6, False, a),
                (9, False, b)]
        original_tags = tags[:]
        remove_overlapping_refs(tags)
        eq_(tags, original_tags)


def spaced_tags(tags):
    """Render (point, is_start, payload) triples as human-readable
    representations."""
    segments = []
    for point, is_start, payload in tags:
        segments.append(' ' * point + ('<%s%s>' %
            ('' if is_start else '/',
            'L' if payload is LINE else
                 (payload.css_class if isinstance(payload, Region)
                  else payload.menu_data))))
    return '\n'.join(segments)


def tags_from_text(text):
    """Return unsorted tags based on an ASCII art representation."""
    for line in text.splitlines():
        start = line.find('_')
        label, prespace, underscores = line[0], line[2:start], line[start:]
        ref = Region(label)
        yield len(prespace), True, ref
        yield len(prespace) + len(underscores) - 1, False, ref


def test_tags_from_text():
    # str() so the Region objs compare equal
    eq_(str(list(tags_from_text('a ______________\n'
                                'b ______\n'
                                'c     _____'))),
        '[(0, True, Region("a")), (13, False, Region("a")), '
        '(0, True, Region("b")), (5, False, Region("b")), '
        '(4, True, Region("c")), (8, False, Region("c"))]')


class RefWithoutData(Ref):
    """A substitute for Ref that doesn't require passing in a tree"""

    def __init__(self, data):
        super(RefWithoutData, self).__init__('dummy_tree', data)

    def menu_items(self):
        """Just return what was passed in, verbatim."""
        return self.menu_data


class BalancedTagTests(TestCase):
    def test_horrors(self):
        """Try a fairly horrific scenario::

            A _______________            (0, 7)
            B     _________              (2, 6)
            C           ____________     (5, 9)
            D                    _______ (8, 11)
            E                         __ (10, 11)
              0   2     5 6 7    8 9

        A contains B. B closes while C's still going on. D and E end at the
        same time. There's even a Region in there.

        """
        a = RefWithoutData('a')
        b = Region('b')
        c = RefWithoutData('c')
        d = RefWithoutData('d')
        e = RefWithoutData('e')
        tags = [(0, True, a), (2, True, b), (5, True, c), (6, False, b),
                (7, False, a), (8, True, d), (9, False, c), (10, True, e),
                (11, False, e), (11, False, d)]

        eq_(spaced_tags(balanced_tags(tags)),
            '<L>\n'
            '<a>\n'
            '  <b>\n'
            '     <c>\n'
            '      </c>\n'
            '      </b>\n'
            '      <c>\n'
            '       </c>\n'
            '       </a>\n'
            '       <c>\n'
            '        <d>\n'
            '         </d>\n'
            '         </c>\n'
            '         <d>\n'
            '          <e>\n'
            '           </e>\n'
            '           </d>\n'
            '           </L>')

    def test_coincident(self):
        """We shouldn't emit pointless empty tags when tempted to."""
        tags = sorted(tags_from_text('a _____\n'
                                     'b _____\n'
                                     'c _____\n'), key=nesting_order)
        eq_(spaced_tags(balanced_tags(tags)),
            '<L>\n'
            '<a>\n'
            '<b>\n'
            '<c>\n'
            '    </c>\n'
            '    </b>\n'
            '    </a>\n'
            '    </L>')

    def test_coincident_ends(self):
        """We shouldn't emit empty tags even when coincidently-ending tags
        don't start together."""
        # These Regions aren't in startpoint order. That makes tags_from_test()
        # instantiate them in a funny order, which makes them sort in the wrong
        # order, which is realistic.
        tags = sorted(tags_from_text('d      _______\n'
                                     'c    _________\n'
                                     'b  ___________\n'
                                     'a ____________\n'
                                     'e     ___________\n'), key=nesting_order)
        eq_(spaced_tags(balanced_tags(tags)),
            '<L>\n'
            '<a>\n'
            ' <b>\n'
            '   <c>\n'
            '    <e>\n'
            '     <d>\n'
            '           </d>\n'
            '           </e>\n'
            '           </c>\n'
            '           </b>\n'
            '           </a>\n'
            '           <e>\n'
            '              </e>\n'
            '              </L>')

    def test_multiline_comment(self):
        """Multi-line spans should close at the end of one line and reopen at
        the beginning of the next."""
        c = Region('c')
        c2 = Region('c')
        l = LINE
        tags = [(0, True, c),
                (79, False, c),
                (80, False, l),

                (80, True, c2),
                (151, False, l),

                (222, False, l),

                (284, False, c2),
                (285, False, l),

                (286, False, l)]
        text = u"""/* -*- Mode: C++; tab-width: 2; indent-tabs-mode: nil; c-basic-offset: 2 -*- */
/* This Source Code Form is subject to the terms of the Mozilla Public
 * License, v. 2.0. If a copy of the MPL was not distributed with this
 * file, You can obtain one at http://mozilla.org/MPL/2.0/. */

"""
        lines = split_content_lines(text)
        offsets = build_offset_map(lines)
        actual_lines = [html_line(text_line.rstrip('\r\n'), e, offset) for
                        text_line, e, offset in
                        zip(lines, tags_per_line(balanced_tags(tags)), offsets)]
        expected_lines = ['<span class="c">/* -*- Mode: C++; tab-width: 2; indent-tabs-mode: nil; c-basic-offset: 2 -*- */</span>',
                          '<span class="c">/* This Source Code Form is subject to the terms of the Mozilla Public</span>',
                          '<span class="c"> * License, v. 2.0. If a copy of the MPL was not distributed with this</span>',
                          '<span class="c"> * file, You can obtain one at http://mozilla.org/MPL/2.0/. */</span>',
                          '']
        eq_(actual_lines, expected_lines)

    def test_empty(self):
        """Some files are empty. Make sure they work."""
        eq_(list(balanced_tags([])), [])


def test_tag_boundaries():
    """Sanity-check ``tag_boundaries()``."""
    eq_(str(list(tag_boundaries([(0, 3, Region('a')), (3, 5, Region('b'))]))),
        '[(0, True, Region("a")), (3, False, Region("a")), '
        '(3, True, Region("b")), (5, False, Region("b"))]')


def test_simple_html_line():
    """See if the offsets are right in simple HTML stitching."""
    a = Region('a')
    b = Region('b')
    line = LINE
    text = 'hello'
    eq_(html_line(text, first(tags_per_line([(0, True, line),
                                             (0, True, a), (3, False, a),
                                             (3, True, b), (5, False, b),
                                             (5, False, line)])), 0),
        '<span class="a">hel</span><span class="b">lo</span>')


def text_to_html_lines(text, refs=(), regions=()):
    """Run the full pipeline, and return a list of htmlified lines of ``text``
    with markup interspersed for ``regions``."""
    lines = split_content_lines(text)
    offsets = build_offset_map(lines)
    return [html_line(text_line, e, o) for (text_line, e, o) in
            zip(lines, tags_per_line(finished_tags(lines,
                                                   refs,
                                                   regions)), offsets)]


class IntegrationTests(TestCase):
    """Tests for several layers at once, though not necessarily all of them"""

    def test_simple(self):
        """Sanity-check the combination of finished_tags, es_lines and
        html_line, which constitutes an end-to-end run of the pipeline."""
        eq_(text_to_html_lines('hello', regions=[(0, 3, Region('a')),
                                                 (3, 5, Region('b'))]),
            [u'<span class="a">hel</span><span class="b">lo</span>'])

    def test_split_anchor_avoidance(self):
        """Don't split anchor tags when we can avoid it."""
        eq_(text_to_html_lines('this that', [(0, 9, RefWithoutData([]))], [(0, 4, Region('k'))]),
            [u'<a data-menu="[]"><span class="k">this</span> that</a>'])

    def test_split_anchor_across_lines(self):
        """Support unavoidable splits of an anchor across lines."""
        # We must preserve the \n in the output so that text within refs/regions keeps line breaks.
        eq_(text_to_html_lines('this\nthat', refs=[(0, 9, RefWithoutData([]))]),
            [u'<a data-menu="[]">this\n</a>', u'<a data-menu="[]">that</a>'])

    def test_horrors(self):
        """Untangle a circus of interleaved tags, tags that start where others
        end, and other untold wretchedness."""
        # This is a little brittle. All we really want to test is that each
        # span of text is within the right spans. We don't care what order the
        # span tags are in.
        eq_(text_to_html_lines('this&that',
                               regions=[(0, 9, Region('a')), (1, 8, Region('b')),
                                        (4, 7, Region('c')), (3, 4, Region('d')),
                                        (3, 5, Region('e')), (0, 4, Region('m')),
                                        (5, 9, Region('n'))]),
            [u'<span class="a"><span class="m">t<span class="b">hi<span class="d"><span class="e">s</span></span></span></span><span class="b"><span class="e"><span class="c">&amp;</span></span><span class="c"><span class="n">th</span></span><span class="n">a</span></span><span class="n">t</span></span>'])

    def test_empty_tag_boundaries(self):
        """Zero-length tags should be filtered out by ``tag_boundaries()``.

        If they are not, the start of a tag can sort after the end, crashing
        the tag balancer.

        """
        text_to_html_lines('hello!',
                           regions=[(3, 3, Region('a')), (3, 5, Region('b'))])<|MERGE_RESOLUTION|>--- conflicted
+++ resolved
@@ -10,14 +10,8 @@
 
 from dxr.lines import (line_boundaries, remove_overlapping_refs, Region, LINE,
                        Ref, balanced_tags, finished_tags, tag_boundaries,
-<<<<<<< HEAD
                        html_line, nesting_order, tags_per_line)
-from dxr.utils import build_offset_map
-=======
-                       html_line, nesting_order, balanced_tags_with_empties,
-                       es_lines, tags_per_line)
 from dxr.utils import build_offset_map, split_content_lines
->>>>>>> f44752b1
 
 
 def test_line_boundaries():
