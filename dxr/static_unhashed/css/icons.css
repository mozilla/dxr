/* icons */
.icon.folder {
    background: transparent url('/static/icons/mimetypes/folder.png') .5em 7px no-repeat;
    padding: .5em .5em .5em 30px;  /* 30px = 16px icon + 7px padding above + a little more whitespace */
}
.folder-content {
    clear: both;
}
.icon {
    background-color: transparent;
    background-position: .5em center;
    background-repeat: no-repeat;
    background-size: 16px 16px;
    padding: .5em .5em .5em 30px;
}
.icon-container {
    background-color: transparent;
    background-repeat: no-repeat;
    float: right;
    padding: 8px; /* Makes the container 16x16 in order to show full icon. */
}

/* Folder context-menu */
a.goto-folder {
    background-image: url('/static/icons/goto_folder.png');
}
a.path-search {
    background-image: url('/static/icons/path_search.png');
}
a.exclude-path {
    background-image: url('/static/icons/exclude_path.png');
}
/* End of folder context-menu */

/* Context-menu and Panel icons */
a.class {
    background-image: url('/static/icons/class.png');
}
a.method {
    background-image: url('/static/icons/method.png');
}
a.field {
    background-image: url('/static/icons/field.png');
}
/* End of Context-menu and Panel icons */

/* Context-menu only icons */
a.reference {
    background-image: url('/static/icons/reference.png');
}
a.search {
    background-image: url('/static/icons/search.png');
}
a.buglink {
    background-image: url('/static/icons/buglink.png');
}
a.external_link {
    background-image: url('/static/icons/external_link.png');
}
a.jump {
    background-image: url('/static/icons/jump.png');
}
a.members {
    background-image: url('/static/icons/members.png');
}
a.type {
    background-image: url('/static/icons/type.png');
}
/* End of Context-menu only icons */

/* Panel only icons */

/* Panel icons that are always shown - uncomment when ready! ->
.panel .blame {
    background-image: url('/static/icons/blame.png');
}
.panel .diff {
    background-image: url('/static/icons/diff.png');
}
.panel .log {
    background-image: url('/static/icons/log.png');
}
.panel .raw {
    background-image: url('/static/icons/raw.png');
}
/* End of Panel icons that are always shown */

.enum {
    background-image: url('/static/icons/enum.png');
}
.struct {
    background-image: url('/static/icons/struct.png');
}
.union {
    background-image: url('/static/icons/union.png');
}
.macro {
    background-image: url('/static/icons/macro.png');
}
/* End of Panel only icons */

/* MimeType Icons */
<<<<<<< HEAD
.icon-container.folder {
    background: transparent url('/static/icons/mimetypes/folder.png');
}
.promoted-icon.folder {
    background: transparent url('/static/icons/mimetypes/folder.png');
=======
/* Not one of the original mimetypes (copied from icons/raw.png), but used for
   binary files with an otherwise unknown mimetype, mostly to make it easy to
   recognize binaries in /browse/ and search results. */
.binary {
    background-image: url('/static/icons/mimetypes/binary.png');
>>>>>>> 7302c569
}
.build {
    background-image: url('/static/icons/mimetypes/build.png');
}
/* The .c class is used in files for comments. This definition is there just to prevent overriding. */
.icon-container.c,
.icon.c {
    background-image: url('/static/icons/mimetypes/c.png');
}
.conf {
    background-image: url('/static/icons/mimetypes/conf.png');
}
.cpp {
    background-image: url('/static/icons/mimetypes/cpp.png');
}
.cs {
    background-image: url('/static/icons/mimetypes/cs.png');
}
.css {
    background-image: url('/static/icons/mimetypes/css.png');
}
/* Prevents display of diff icon in the panel, which has its own */
.results .diff,
.folder-content .diff {
    background-image: url('/static/icons/mimetypes/diff.png');
}
.h {
    background-image: url('/static/icons/mimetypes/h.png');
}
.html {
    background-image: url('/static/icons/mimetypes/html.png');
}
.iso {
    background-image: url('/static/icons/mimetypes/iso.png');
}
.image {
    background-image: url('/static/icons/mimetypes/image.png');
}
.java {
    background-image: url('/static/icons/mimetypes/java.png');
}
.js {
    background-image: url('/static/icons/mimetypes/js.png');
}
.mm {
    background-image: url('/static/icons/mimetypes/mm.png');
}
.page_white_code_red {
    background-image: url('/static/icons/mimetypes/page_white_code_red.png');
}
.php {
    background-image: url('/static/icons/mimetypes/php.png');
}
.py {
    background-image: url('/static/icons/mimetypes/py.png');
}
.rb {
    background-image: url('/static/icons/mimetypes/rb.png');
}
.sh {
    background-image: url('/static/icons/mimetypes/sh.png');
}
.svg {
    background-image: url('/static/icons/mimetypes/svg.png');
}
.tex {
    background-image: url('/static/icons/mimetypes/tex.png');
}
.txt {
    background-image: url('/static/icons/mimetypes/txt.png');
}
.ui {
    background-image: url('/static/icons/mimetypes/ui.png');
}
.unknown {
    background-image: url('/static/icons/mimetypes/unknown.png');
}
.vs {
    background-image: url('/static/icons/mimetypes/vs.png');
}
.xml {
    background-image: url('/static/icons/mimetypes/xml.png');
}<|MERGE_RESOLUTION|>--- conflicted
+++ resolved
@@ -100,19 +100,17 @@
 /* End of Panel only icons */
 
 /* MimeType Icons */
-<<<<<<< HEAD
 .icon-container.folder {
     background: transparent url('/static/icons/mimetypes/folder.png');
 }
 .promoted-icon.folder {
     background: transparent url('/static/icons/mimetypes/folder.png');
-=======
+}
 /* Not one of the original mimetypes (copied from icons/raw.png), but used for
    binary files with an otherwise unknown mimetype, mostly to make it easy to
    recognize binaries in /browse/ and search results. */
 .binary {
     background-image: url('/static/icons/mimetypes/binary.png');
->>>>>>> 7302c569
 }
 .build {
     background-image: url('/static/icons/mimetypes/build.png');
