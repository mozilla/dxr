@font-face {
    font-family: 'icons';
    src: url('/static/fonts/icons.eot') format('embedded-opentype'),
         url('/static/fonts/icons.woff') format('woff'),
         url('/static/fonts/icons.ttf') format('truetype');
    font-weight: normal;
    font-style: normal;
}

/**
 * normalize - Remove the gray background color from active links in IE 10.
 */
a {
    background: transparent;
}
/**
 * normalize - Improve readability when focused and also mouse hovered in all browsers.
 */
a:active,
a:hover {
    outline: 0;
}
/**
 * normalize - Remove most spacing between table cells.
 */
table {
    border-collapse: collapse;
    border-spacing: 0;
}

/* apply a natural box layout model to all elements */
* {
    -moz-box-sizing: border-box;
    -webkit-box-sizing: border-box;
    box-sizing: border-box;
}

html {
    min-height: 100%;
}

body {
    background-color: #fff;
    color: #000;
    font: 12px/1.5 Arial, Helvetica, sans-serif;
    margin: 0;
}
h4 {
    margin: 0 0 .5rem 0;
}
a:link,
a:visited {
    color: inherit;
    text-decoration: none;
}
a:hover {
    text-decoration: underline;
}
caption {
    text-align: left;
}
fieldset {
    position: relative;
    margin: 0;
    padding: 0;
    border: 0;
}
input,
select {
    padding: .5em;
}
/* Kudos to David Walsh */
input[placeholder],
::-moz-placeholder, /* firefox 19+ */
input:-moz-placeholder {
    text-overflow: ellipsis;
}
input[type="checkbox"] {
    width: 1rem;
    height: 1rem;
}
input[type="submit"] {
    float: right;
    margin: 0 17% 0 0;
    width: 6rem;
    height: 2rem;
}
table {
    margin: 0;
    padding: 0;
    width: 100%;
    overflow: auto;
}
table#file {
    width: 100%;
}
table.folder-content thead tr:first-child {
    color: #555;
    padding: .5em;
}
table th {
    font-weight: bold;
    padding: .5em;
    text-align: left;
}
.folder-content th:first-child {
    padding-left: .5em;
}
.folder-content th {
    padding-left: 0;
    padding-right: .5em;
    padding-top: .2em;
    padding-bottom: .2em;
}
table.folder-content thead tr:first-child,
table.folder-content tr:nth-child(even) {
    background-color: #f5f5f5;
}
table.folder-content tbody tr:hover,
table tbody tr:hover,
.context-menu a:hover {
    background-color: #e8e8e8;
}
table.folder-content td {
    padding: 0;
}
table.folder-content a {
    display: block;  /* Make entire cells clickable. */
    padding-top: .5em;
    padding-right: .5em;
    padding-bottom: .5em;
    text-decoration: none;
}
table td {
    padding: .5em;
}
td.code {
    padding: 0 0 0 .5em;
}
td#line-numbers {
    padding: 0;
}
td#line-numbers span {
    display: block;
    cursor: pointer;
    -moz-user-select: none;
    -o-user-select: none;
    -khtml-user-select: none;
    -webkit-user-select: none;
    -ms-user-select: none;
    user-select: none;
    text-align: right;
    padding: 0 0.5rem;
}
.highlighted,
.multihighlight {
    background: none repeat scroll 0 0 rgb(255, 255, 204);
}
td.code {
    display: block;
    margin: 0;
    padding: 0;
    position: relative;
    z-index: 1;
}
td pre code {
    position: relative;
    float: left;
    clear: none;
    padding: 0 0 0 1em;
    float: left;
    margin: 0;
    padding: 0;
}
code a {
    cursor: pointer;
}
.code code {
    padding: 0 0.5rem;
    width: 100%;
}
.code code a {
    cursor: context-menu;
}
.clicking {
    background-color: yellow;
    box-shadow: 0px 0.15rem yellow, 0px -0.15rem yellow;
}
.logo a:focus {
    background-color: transparent;
}

/* results */

.results .result_line:hover,
.file tr:hover {
    background: none;
}
.results .result_line, .results.result-head
.file tr {
    border: 0;
    line-height: 1.3;
}
.left-column,
.file td:first-child {
    text-align: right;
    color: #555;
    width: 6.5ch;
}
.results a {
    cursor: pointer;
    display: inline-block;
}
<<<<<<< HEAD
.results a[data-path]{
    cursor: context-menu;
}

.file a:target {
    background-color: gray;
    color: white;
    padding: 0 .5rem;
}
=======
>>>>>>> de555d95
.results code {
    white-space: pre;
}
.result_line, .result-head {
    position: relative;
    padding-left: 9ch;
}
.result_line {
    padding-top: 5px;
}
.result-head
{
    padding-top: .3rem; /* Additional padding to visually seperate results.*/
}
.left-column, .leftmost-column {
    position: absolute;
}
.result-head .left-column
{
    left: 8px;
}
.result_line .leftmost-column {
    left: 0px;
}
.result_line .left-column {
    left: 1ch;
}
.leftmost-column > span:hover
{
    cursor: pointer;
    background: rgba(0, 140, 0, 0.14)
}
.result-head a
{
    display: inline;
}
.results .ctx_row {
    opacity: 0.5;
}
.ctx_row .left_column {
    color: #bbb;
}

/* end results */
.file a:target {
    background-color: gray;
    color: white;
    padding: 0 .5rem;
}
.file td {
    padding: 0;
}
.file td:first-child a {
    display: block;
    padding: 0 .5rem;
}
.file pre {
    margin: 0;
}
.access-key {
    text-decoration: underline;
}

/* Context Menu */
.context-menu {
    position: absolute;
    background-color: #fff;
    margin: 0;
    padding: 0;
    border: 1px solid #333;
    -webkit-border-radius: 6px;
    -moz-border-radius: 6px;
    border-radius: 6px;
    -webkit-border-top-left-radius: 0;
    -moz-border-top-left-radius: 0;
    border-top-left-radius: 0;
    width: auto;
    list-style: none;
    z-index: 2;
}
.context-menu a {
    display: block;
    text-decoration: none;
}
.context-menu li:first-child a:hover {
    border-top-right-radius: 6px;
}
.context-menu li:last-child a:hover {
    border-bottom-right-radius: 6px;
    border-bottom-left-radius: 6px;
}
/* Search header */
.header {
    position: fixed;
    top: 0;
    background-color: #f5f5f5;
    background-image: linear-gradient(to bottom, #f8f8f8, #eaeaea);
    border-bottom: 1px solid #6d6d6d;
    border-top: 1px solid #f5f5f5;
    padding: .8rem;
    width: 100%;
    z-index: 100;
}
.flex-container {
    display: -webkit-flex;
    display: flex;
    -webkit-flex-direction: row;
    flex-direction: row;
}
.find {
    -webkit-flex: 9;
    flex: 9;
    position: relative;
}
.basic_search {
    position: absolute;
    top: 80%;
    right: 25.2%;
    padding: .2rem 0 0;
}
.wide {
    width: 44.4%;
}
.arrow_icon {
    display: inline-block;
    background: transparent url('/static/images/arrow_collapsed.png') 0 0 no-repeat;
    width: 25px;
    height: 25px;
    vertical-align: top;
    transform: rotate3d(0, 0, 1, 180deg);
}
.expanded {
    transform: rotate3d(0, 0, 1, 270deg);
}
.content {
    margin-top: 55px;
    padding: 1rem 2rem;
}
.path-separator {
    margin: 0 .2rem;
}
.breadcrumbs,
.top-of-tree {
    display: inline-block;
    margin: 0;
    padding: .5rem 0 1rem 0;
    text-align: left;
}

/* Header help icon */
.help-icon {
    float: right;
    height: 32px;
    margin-left: 6px;
    position: relative;
    width: 32px;
}
.help-icon:before {
    content: "\e805";
    cursor: pointer;
    display: inline-block;
    font-family: icons;
    font-size: 21px;
    height: 25px;
    padding: 0 6px 6px;
    position: relative;
    speak: none;
    z-index: 200;
}
.help-icon.open:before {
    background: #fff;
    border: 1px solid #d4d4d4;
    border-bottom: none;
}
.help-msg {
    background: #fff;
    border: 1px solid #d4d4d4;
    border-radius: 0 0 6px 6px;
    box-shadow: 0px 4px 5px 0px rgba(0,0,0,0.25);
    -webkit-box-shadow: 0px 4px 5px 0px rgba(0,0,0,0.25);
    display: none;
    padding: 1em;
    position: absolute;
    right: 0;
    top: 31px;
    width: 350px;
    z-index: 150;
}
.help-msg p {
    margin-top: 0;
}
.help-msg ul {
    list-style-type: none;
    margin-bottom: 0;
    padding-left: 0;
}
.help-msg a {
    color: #0095dd;
}

/* top of tree */
.top-of-tree a:link,
.top-of-tree a:visited,
.breadcrumbs a:link,
.breadcrumbs a:visited,
.bubble a:link,
.bubble a:visited,
.result-head a:link,
.result-head a:visited {
    color: #0095dd;
}
.top-of-tree a:hover,
.breadcrumbs a:hover,
.result-head a:hover {
    color: #00539f;
}
.top-of-tree a:focus,
.breadcrumbs a:focus,
.result-head a:focus {
    color: #00539f;
    text-decoration: none;
}
.footer {
    color: #999;
    font-size: .7rem;
    margin: 0 0 0 1.2rem;
}

/* Navigation panel */
.panel {
    position: fixed;
    top: 105px;
    right: 22px;
    background-color: #fff;
    border: 1px solid #e0e0e0;
    border-right: 0;
    min-width: 12rem;
    overflow-y: auto;
    overflow-x: hidden;
    max-height: calc(100% - 150px);
    max-width: 30%;
    z-index: 2;
}
.panel button{
    display: inline-block;
    background-color: #333;
    color: #fff;
    margin: 0;
    padding: .5rem .2rem .5rem .7rem;
    border: 0;
    width: 100%;
    text-align: left;
    cursor: pointer;
}
.navpanel-icon {
    display: inline-block;
    margin-right: .5rem;
    -webkit-transform: rotate(-90deg);
    -moz-transform: rotate(-90deg);
    transform: rotate(-90deg);
    transition: all .1s;
}
.navpanel-icon.expanded {
    -webkit-transform: rotate(0deg);
    -moz-transform: rotate(0deg);
    transform: rotate(0deg);
    transition: all .1s;
}
.navpanel-icon:before {
    font-family: icons;
    content: "\e801";
    speak: none;
}
.panel h4 {
    margin: 0;
    padding: .5rem;
}
.panel ul {
    margin: 0;
    padding: 0;
    list-style: none;
}
.panel a.class {
    background-position: 4px 8px;
}
.panel a.method {
    background-position: 4px 6px;
}
.panel a.field {
    background-position: 2px 10px;
}
.panel section a {
    display: inline-block;
    background-color: #fff;
    width: 100%;
}
.panel section a:hover {
    background-color: #e0e0e0;
    text-decoration: none;
}
.panel section a:focus {
    background-color: #e0e0e0;
    text-decoration: underline;
}
#fetch-results {
    display: none;
}
/*http://developer.yahoo.com/blogs/ydn/posts/2012/10/clip-your-hidden-content-for-better-accessibility/*/
.visually-hidden {
    position: absolute;
    clip: rect(1px 1px 1px 1px); /* IE6, IE7 */
    clip: rect(1px, 1px, 1px, 1px);
    padding:0;
    border:0;
    height: 1px;
    width: 1px;
    overflow: hidden;
}
/* Message bubble */
.bubble {
    border: 1px solid #ccc;
    border-radius: 9px;
    color: #6c6c6c;
    display: none;
    font-size: 85%;
    padding: 0.1rem 30px 0.1rem 34px;
    position: absolute;
    top: .25rem;
}
/* The big triangle */
.bubble:before {
    content: "";
    position: absolute;
    border-style: solid;
    border-color: #ccc transparent;
    /* reduce the damage in FF3.0 */
    display: block;
    width: 0;

    top: -9px; /* value = - border-top-width - border-bottom-width */
    bottom: auto;
    right: auto;
    left: 11px; /* controls horizontal position */
    border-width: 0 9px 9px;
}
/* The small triangle */
.bubble:after {
    content: "";
    position: absolute;
    border-style: solid;
    border-color: #fff transparent;
    /* reduce the damage in FF3.0 */
    display: block;
    width: 0;

    top: -8px; /* value = - border-top-width - border-bottom-width */
    bottom: auto;
    right: auto;
    left: 11px; /* value = (:before left) + (:before border-left) - (:after border-left) */
    border-width: 0 9px 9px;
}
.bubble.info {
    background: white url('/static/images/info.gif') 12px 0 / 3ex no-repeat;
    display: block;
}
.bubble.warning {
    background: white url('/static/images/warning.gif') 10px -2px / 3.5ex no-repeat;
}
.bubble.error {
    background: white url('/static/images/error.gif') 12px 0 / 3ex no-repeat;
}
.zero-size-container {
    position: relative;
    height: 0;
    width: 100%;
}
@media only screen and (min-width: 740px) {
    .bubble {
        margin-right: 16%;  /* 100% minus the above */
    }
    input[type="submit"] {
        margin-right: 16.3%;
    }
    .basic_search {
        right: 13%;
    }
}

@media only screen and (min-device-width: 320px) {
    .bubble {
        margin-right: 38%;  /* 100% minus the above */
    }
    input[type="submit"] {
        margin-right: 14%;
    }
    label,
    .form_elem_container label,
    .text_search label {
        padding: 0 0 .2rem 0;
        text-align: left;
        white-space: nowrap;
    }
    .basic_search {
        top: 11%;
        left: 13px;
        text-align: left;
    }
}<|MERGE_RESOLUTION|>--- conflicted
+++ resolved
@@ -211,18 +211,9 @@
     cursor: pointer;
     display: inline-block;
 }
-<<<<<<< HEAD
 .results a[data-path]{
     cursor: context-menu;
 }
-
-.file a:target {
-    background-color: gray;
-    color: white;
-    padding: 0 .5rem;
-}
-=======
->>>>>>> de555d95
 .results code {
     white-space: pre;
 }
