--- conflicted
+++ resolved
@@ -95,28 +95,24 @@
      * Represents the path line displayed next to the file path label on individual document pages.
      * Also handles population of the path lines template in the correct format.
      *
-     * @param {Array} paths - Array of highlighted fragments of the currently displayed file path.
+     * @param {string} fullPath - The full path of the currently displayed file.
      * @param {string} tree - The tree which was searched and in which this file can be found.
      * @param {string} icon - The icon string returned in the JSON payload.
-     * @param {boolean} isBinary - Whether the result is for a binary file.
-     */
-<<<<<<< HEAD
-    function buildResultHead(paths, tree, icon, isBinary) {
-=======
+     */
     function buildResultHead(fullPath, tree, icon) {
->>>>>>> 7302c569
         var pathLines = '',
             pathRoot = '/' + tree + '/source/',
+            paths = fullPath.split('/'),
             splitPathLength = paths.length,
             dataPath = [],
             iconClass = icon.substring(icon.indexOf('/') + 1);
 
-        for (var pathIndex = 0; pathIndex < paths.length; pathIndex++) {
-            var isFirstOrOnly = pathIndex === 0 || splitPathLength === 1,
-                isLastOrOnly = (splitPathLength - 1) === pathIndex || splitPathLength === 1;
-
-            // Strip the highlighting when building the data path.
-            dataPath.push(paths[pathIndex].replace(/<\/?b>/g, ""));
+        for (var pathIndex in paths) {
+            var index = parseInt(pathIndex),
+                isFirstOrOnly = index === 0 || splitPathLength === 1,
+                isLastOrOnly = (splitPathLength - 1) === index || splitPathLength === 1;
+
+            dataPath.push(paths[pathIndex]);
 
             pathLines += nunjucks.render('path_line.html', {
                 'data_path': dataPath.join('/'),
@@ -284,41 +280,23 @@
         data.query_string = $.param(params);
 
         // If no data is returned, inform the user.
-<<<<<<< HEAD
         if (!data.results.length && !data.promoted.length) {
-=======
-        if (!data.results.length) {
             resultsLineCount = 0;
->>>>>>> 7302c569
             if (!append) {
                 contentContainer
                     .empty()
                     .append(nunjucks.render('results_container.html', data));
             }
         } else {
-<<<<<<< HEAD
             resultsLineCount = countLines(data.results);
             [data.results, data.promoted].forEach(function(results) {
                 for (var i = 0; i < results.length; i++) {
                     var icon = results[i].icon;
-                    var resultHead = buildResultHead(results[i].path, data.tree, icon, results[i].is_binary);
-                    // After we build the result head, join up the path so we can set it as an href.
-                    results[i].path = results[i].path.join('/');
+                    var resultHead = buildResultHead(results[i].path, data.tree, icon);
                     results[i].iconClass = resultHead[0];
                     results[i].pathLine = resultHead[1];
                 }
             });
-=======
-            var results = data.results;
-            resultsLineCount = countLines(results);
-
-            for (var result in results) {
-                var icon = results[result].icon;
-                var resultHead = buildResultHead(results[result].path, data.tree, icon);
-                results[result].iconClass = resultHead[0];
-                results[result].pathLine = resultHead[1];
-            }
->>>>>>> 7302c569
 
             if (!append) {
                 contentContainer
