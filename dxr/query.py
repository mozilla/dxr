--- conflicted
+++ resolved
@@ -69,11 +69,7 @@
 
         # A list of dicts describing query terms:
         grammar = query_grammar(self.enabled_plugins)
-<<<<<<< HEAD
-        self._terms = QueryVisitor(is_case_sensitive=is_case_sensitive).visit(grammar.parse(querystr))
-=======
-        self.terms = QueryVisitor().visit(grammar.parse(querystr))
->>>>>>> a96dea2e
+        self._terms = QueryVisitor().visit(grammar.parse(querystr))
 
         enabled_filters_by_name = filters_by_name(self.enabled_plugins)
         # A list of lists, each inner list representing the filters of the name
@@ -181,7 +177,7 @@
         filtered_query = _make_es_query(file_filters, False)
         path_query = {'constant_score': {'query': filtered_query, 'boost': 0.5}}
         # We add a second query that boosts exact path segment matches.
-        match_field = 'path.segments' if self.is_case_sensitive else 'path.segments_lower'
+        match_field = 'path.segments' if term['case_sensitive'] else 'path.segments_lower'
         exact_query = {
             'filtered': {
                 'query': {'constant_score': {'query': {'match': {match_field: term['arg']}},
