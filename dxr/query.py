--- conflicted
+++ resolved
@@ -289,1028 +289,6 @@
         return None
 
 
-<<<<<<< HEAD
-=======
-def _highlit_line(content, offsets, markup, markdown, encoding):
-    """Return a line of string ``content`` with the given ``offsets`` prefixed
-    by ``markup`` and suffixed by ``markdown``.
-
-    We assume that none of the offsets split a multibyte character. Leading
-    whitespace is stripped.
-
-    """
-    def chunks():
-        try:
-            # Start on the line the highlights are on:
-            chars_before = content.rindex('\n', 0, offsets[0][0]) + 1
-        except ValueError:
-            chars_before = None
-        for start, end in offsets:
-            yield cgi.escape(content[chars_before:start].decode(encoding,
-                                                                'replace'))
-            yield markup
-            yield cgi.escape(content[start:end].decode(encoding, 'replace'))
-            yield markdown
-            chars_before = end
-        # Make sure to get the rest of the line after the last highlight:
-        try:
-            next_newline = content.index('\n', chars_before)
-        except ValueError:  # eof
-            next_newline = None
-        yield cgi.escape(content[chars_before:next_newline].decode(encoding,
-                                                                   'replace'))
-    return ''.join(chunks()).lstrip()
-
-
-def _highlit_lines(content, offsets, markup, markdown, encoding):
-    """Return a list of (line number, highlit line) tuples.
-
-    :arg content: The contents of the file against which the offsets are
-        reported, as a bytestring. (We need to operate in terms of bytestrings,
-        because those are the terms in which the C compiler gives us offsets.)
-    :arg offsets: A sequence of non-overlapping (start offset, end offset,
-        [keylist (presently unused)]) tuples describing each extent to
-        highlight. The sequence must be in order by start offset.
-
-    Assumes no newlines are highlit.
-
-    """
-    line_extents = []  # [(line_number, (start, end)), ...]
-    lines_before = 1
-    chars_before = 0
-    for start, end, _ in offsets:
-        # How many lines we've skipped since we last knew what line we were on:
-        lines_since = content.count('\n', chars_before, start)
-
-        # Figure out what line we're on, and throw this extent into its bucket:
-        line = lines_before + lines_since
-        line_extents.append((line, (start, end)))
-
-        lines_before = line
-        chars_before = end
-
-    # Bucket highlit ranges by line, and build up the marked up strings:
-    return [(line, _highlit_line(content,
-                                 [extent for line, extent in lines_and_extents],
-                                 markup,
-                                 markdown,
-                                 encoding)) for
-            line, lines_and_extents in groupby(line_extents, lambda (l, e): l)]
-
-
-def like_escape(val):
-    """Escape for usage in as argument to the LIKE operator """
-    return (val.replace("\\", "\\\\")
-               .replace("_", "\\_")
-               .replace("%", "\\%")
-               .replace("?", "_")
-               .replace("*", "%"))
-
-class genWrap(object):
-    """Auxiliary class for wrapping a generator and make it nicer"""
-    def __init__(self, gen):
-        self.gen = gen
-        self.value = None
-    def next(self):
-        try:
-            self.value = self.gen.next()
-            return True
-        except StopIteration:
-            self.value = None
-            return False
-
-
-def merge_extents(*elist):
-    """
-        Take a list of extents generators and merge them into one stream of extents
-        overlapping extents will be split in two, this means that they will start
-        and stop at same location.
-        Here we assume that each extent is a triple as follows:
-            (start, end, keyset)
-
-        Where keyset is a list of something that should be applied to the extent
-        between start and end.
-    """
-    elist = [genWrap(e) for e in elist]
-    elist = [e for e in elist if e.next()]
-    while len(elist) > 0:
-        start = min((e.value[0] for e in elist))
-        end = min((e.value[1] for e in elist if e.value[0] == start))
-        keylist = []
-        for e in (e for e in elist if e.value[0] == start):
-            for k in e.value[2]:
-                if k not in keylist:
-                    keylist.append(k)
-            e.value = (end, e.value[1], e.value[2])
-        yield start, end, keylist
-        elist = [e for e in elist if e.value[0] < e.value[1] or e.next()]
-
-
-def fix_extents_overlap(extents):
-    """
-        Take a sorted list of extents and yield the extents without overlapings.
-        Assumes extents are of similar format as in merge_extents
-    """
-    # There must be two extents for there to be an overlap
-    while len(extents) >= 2:
-        # Take the two next extents
-        start1, end1, keys1 = extents[0]
-        start2, end2, keys2 = extents[1]
-        # Check for overlap
-        if end1 <= start2:
-            # If no overlap, yield first extent
-            yield start1, end1, keys1
-            extents = extents[1:]
-            continue
-        # If overlap, yield extent from start1 to start2
-        if start1 != start2:
-            yield start1, start2, keys1
-        extents[0] = (start2, end1, keys1 + keys2)
-        extents[1] = (end1, end2, keys2)
-    if len(extents) > 0:
-        yield extents[0]
-
-
-class SearchFilter(object):
-    """Base class for all search filters, plugins subclasses this class and
-            registers an instance of them calling register_filter
-    """
-    def __init__(self, description='', languages=None):
-        self.description = description
-        self.languages = languages or []
-
-    def filter(self, terms):
-        """Yield tuples of (SQL conditions, list of arguments, and True) if
-        this filter offers extents for results.
-
-        SQL conditions must be string and condition on files.id.
-
-        :arg terms: A dictionary with keys for each filter name I handle (as
-            well as others, possibly, which should be ignored). Example::
-
-                {'function': [{'arg': 'o hai',
-                               'not': False,
-                               'case_sensitive': False,
-                               'qualified': False},
-                               {'arg': 'what::next',
-                                'not': True,
-                                'case_sensitive': False,
-                                'qualified': True}],
-                  ...}
-
-        """
-        return []
-
-    def extents(self, terms, execute_sql, file_id):
-        """Return an ordered iterable of extents to highlight. Or an iterable
-        of generators. It seems to vary.
-
-        :arg execute_sql: A callable that takes some SQL and an iterable of
-            params and executes it, returning the result
-        :arg file_id: The ID of the file from which to return extents
-        :arg kwargs: A dictionary with keys for each filter name I handle (as
-            well as others, possibly), as in filter()
-
-        """
-        return []
-
-    def names(self):
-        """Return a list of filter names this filter handles.
-
-        This smooths out the difference between the trilite filter (which
-        handles 2 different params) and the other filters (which handle only 1).
-
-        """
-        return [self.param] if hasattr(self, 'param') else self.params
-
-    def menu_item(self):
-        """Return the item I contribute to the Filters menu.
-
-        Return a dicts with ``name`` and ``description`` keys.
-
-        """
-        return dict(name=self.param, description=self.description)
-
-    def valid_for_language(self, language):
-        return language in self.languages
-
-
-class TriLiteSearchFilter(SearchFilter):
-    params = ['text', 'regexp']
-
-    def filter(self, terms):
-        not_conds = []
-        not_args  = []
-        for term in terms.get('text', []):
-            if term['arg']:
-                if term['not']:
-                    not_conds.append("trg_index.contents MATCH ?")
-                    not_args.append(('substr:' if term['case_sensitive']
-                                               else 'isubstr:') +
-                                    term['arg'])
-                else:
-                    yield ("trg_index.contents MATCH ?",
-                           [('substr-extents:' if term['case_sensitive']
-                                               else 'isubstr-extents:') +
-                            term['arg']],
-                           True)
-        for term in terms.get('re', []) + terms.get('regexp', []):
-            if term['arg']:
-                if term['not']:
-                    not_conds.append("trg_index.contents MATCH ?")
-                    not_args.append("regexp:" + term['arg'])
-                else:
-                    yield ("trg_index.contents MATCH ?",
-                           ["regexp-extents:" + term['arg']],
-                           True)
-
-        if not_conds:
-            yield (""" files.id NOT IN (SELECT id FROM trg_index WHERE %s) """
-                       % " AND ".join(not_conds),
-                   not_args,
-                   False)
-
-    # Notice that extents is more efficiently handled in the search query
-    # Sorry to break the pattern, but it's significantly faster.
-
-    def menu_item(self):
-        return {'name': 'regexp',
-                'description': Markup(r'Regular expression. Examples: <code>regexp:(?i)\bs?printf</code> <code>regexp:"(three|3) mice"</code>')}
-
-    def valid_for_language(self, language):
-        return True
-
-class SimpleFilter(SearchFilter):
-    """Search filter for limited results.
-            This filter take 5 parameters, defined as follows:
-                param           Search parameter from query
-                filter_sql      Sql condition for limited using argument to param
-                neg_filter_sql  Sql condition for limited using argument to param negated.
-                ext_sql         Sql statement fetch an ordered list of extents, given
-                                                file-id and argument to param as parameters.
-                                                (None if not applicable)
-                formatter       Function/lambda expression for formatting the argument
-    """
-    def __init__(self, param, filter_sql, neg_filter_sql, ext_sql, formatter, **kwargs):
-        super(SimpleFilter, self).__init__(**kwargs)
-        self.param = param
-        self.filter_sql = filter_sql
-        self.neg_filter_sql = neg_filter_sql
-        self.ext_sql = ext_sql
-        self.formatter = formatter
-
-    def filter(self, terms):
-        for term in terms.get(self.param, []):
-            arg = term['arg']
-            if term['not']:
-                yield self.neg_filter_sql, self.formatter(arg), False
-            else:
-                yield self.filter_sql, self.formatter(arg), self.ext_sql is not None
-
-    def extents(self, terms, execute_sql, file_id):
-        if self.ext_sql:
-            for term in terms.get(self.param, []):
-                for start, end in execute_sql(self.ext_sql,
-                                              [file_id] + self.formatter(term['arg'])):
-                    yield start, end, []
-
-
-class ExistsLikeFilter(SearchFilter):
-    """Search filter for asking of something LIKE this EXISTS,
-            This filter takes 5 parameters, param is the search query parameter,
-            "-" + param is a assumed to be the negated search filter.
-            The filter_sql must be an (SELECT 1 FROM ... WHERE ... %s ...), sql condition on files.id,
-            s.t. replacing %s with "qual_name = ?" or "like_name LIKE %?%" where ? is arg given to param
-            in search query, and prefixing with EXISTS or NOT EXISTS will yield search
-            results as desired :)
-            (BTW, did I mention that 'as desired' is awesome way of writing correct specifications)
-            ext_sql, must be an sql statement for a list of extent start and end,
-            given arguments (file_id, %arg%), where arg is the argument given to
-            param. Again %s will be replaced with " = ?" or "LIKE %?%" depending on
-            whether or not param is prefixed +
-    """
-    def __init__(self, param, filter_sql, ext_sql, qual_name, like_name, **kwargs):
-        super(ExistsLikeFilter, self).__init__(**kwargs)
-        self.param = param
-        self.filter_sql = filter_sql
-        self.ext_sql = ext_sql
-        self.qual_expr = " %s = ? " % qual_name
-        self.like_expr = """ %s LIKE ? ESCAPE "\\" """ % like_name
-
-    def filter(self, terms):
-        for term in terms.get(self.param, []):
-            is_qualified = term['qualified']
-            arg = term['arg']
-            filter_sql = (self.filter_sql % (self.qual_expr if is_qualified
-                                             else self.like_expr))
-            sql_params = [arg if is_qualified else like_escape(arg)]
-            if term['not']:
-                yield 'NOT EXISTS (%s)' % filter_sql, sql_params, False
-            else:
-                yield 'EXISTS (%s)' % filter_sql, sql_params, self.ext_sql is not None
-
-    def extents(self, terms, execute_sql, file_id):
-        def builder():
-            for term in terms.get(self.param, []):
-                arg = term['arg']
-                escaped_arg, sql_expr = (
-                    (arg, self.qual_expr) if term['qualified']
-                    else (like_escape(arg), self.like_expr))
-                for start, end in execute_sql(self.ext_sql % sql_expr,
-                                              [file_id, escaped_arg]):
-                    # Nones used to occur in the DB. Is this still true?
-                    if start and end:
-                        yield start, end, []
-        if self.ext_sql:
-            yield builder()
-
-
-class UnionFilter(SearchFilter):
-    """Provides a filter matching the union of the given filters.
-
-            For when you want OR instead of AND.
-    """
-    def __init__(self, filters, **kwargs):
-        super(UnionFilter, self).__init__(**kwargs)
-        # For the moment, UnionFilter supports only single-param filters. There
-        # is no reason this can't change.
-        unique_params = set(f.param for f in filters)
-        if len(unique_params) > 1:
-            raise ValueError('All filters that make up a union filter must have the same name, but we got %s.' % ' and '.join(unique_params))
-        self.param = unique_params.pop()  # for consistency with other filters
-        self.filters = filters
-
-    def filter(self, terms):
-        for res in zip(*(filt.filter(terms) for filt in self.filters)):
-            yield ('(' + ' OR '.join(conds for (conds, args, exts) in res) + ')',
-                   [arg for (conds, args, exts) in res for arg in args],
-                   any(exts for (conds, args, exts) in res))
-
-    def extents(self, terms, execute_sql, file_id):
-        def builder():
-            for filt in self.filters:
-                for hits in filt.extents(terms, execute_sql, file_id):
-                    for hit in hits:
-                        yield hit
-        def sorter():
-            for hits in groupby(sorted(builder())):
-                yield hits[0]
-        yield sorter()
-
-
-# Register filters by adding them to this list:
-filters = [
-    # path filter
-    SimpleFilter(
-        param             = "path",
-        description       = Markup('File or directory sub-path to search within. <code>*</code> and <code>?</code> act as shell wildcards.'),
-        filter_sql        = """files.path LIKE ? ESCAPE "\\" """,
-        neg_filter_sql    = """files.path NOT LIKE ? ESCAPE "\\" """,
-        ext_sql           = None,
-        formatter         = lambda arg: ['%' + like_escape(arg) + '%'],
-        languages          = ["C"]
-    ),
-
-    # ext filter
-    SimpleFilter(
-        param             = "ext",
-        description       = Markup('Filename extension: <code>ext:cpp</code>'),
-        filter_sql        = """files.path LIKE ? ESCAPE "\\" """,
-        neg_filter_sql    = """files.path NOT LIKE ? ESCAPE "\\" """,
-        ext_sql           = None,
-        formatter         = lambda arg: ['%' +
-            like_escape(arg if arg.startswith(".") else "." + arg)],
-        languages          = ["C"]
-    ),
-
-    TriLiteSearchFilter(),
-
-    # function filter
-    ExistsLikeFilter(
-        description   = Markup('Function or method definition: <code>function:foo</code>'),
-        param         = "function",
-        filter_sql    = """SELECT 1 FROM functions
-                           WHERE %s
-                             AND functions.file_id = files.id
-                        """,
-        ext_sql       = """SELECT functions.extent_start, functions.extent_end FROM functions
-                           WHERE functions.file_id = ?
-                             AND %s
-                           ORDER BY functions.extent_start
-                        """,
-        like_name     = "functions.name",
-        qual_name     = "functions.qualname",
-        languages      = ["C"]
-    ),
-
-    # function-ref filter
-    ExistsLikeFilter(
-        description   = 'Function or method references',
-        param         = "function-ref",
-        filter_sql    = """SELECT 1 FROM functions, function_refs AS refs
-                           WHERE %s
-                             AND functions.id = refs.refid AND refs.file_id = files.id
-                        """,
-        ext_sql       = """SELECT refs.extent_start, refs.extent_end FROM function_refs AS refs
-                           WHERE refs.file_id = ?
-                             AND EXISTS (SELECT 1 FROM functions
-                                         WHERE %s
-                                           AND functions.id = refs.refid)
-                           ORDER BY refs.extent_start
-                        """,
-        like_name     = "functions.name",
-        qual_name     = "functions.qualname",
-        languages      = ["C"]
-    ),
-
-    # function-decl filter
-    ExistsLikeFilter(
-        description   = 'Function or method declaration',
-        param         = "function-decl",
-        filter_sql    = """SELECT 1 FROM functions, function_decldef as decldef
-                           WHERE %s
-                             AND functions.id = decldef.defid AND decldef.file_id = files.id
-                        """,
-        ext_sql       = """SELECT decldef.extent_start, decldef.extent_end FROM function_decldef AS decldef
-                           WHERE decldef.file_id = ?
-                             AND EXISTS (SELECT 1 FROM functions
-                                         WHERE %s
-                                           AND functions.id = decldef.defid)
-                           ORDER BY decldef.extent_start
-                        """,
-        like_name     = "functions.name",
-        qual_name     = "functions.qualname",
-        languages      = ["C"]
-    ),
-
-    UnionFilter([
-      # callers filter (direct-calls)
-      ExistsLikeFilter(
-          param         = "callers",
-          filter_sql    = """SELECT 1
-                              FROM functions as caller, functions as target, callers
-                             WHERE %s
-                               AND callers.targetid = target.id
-                               AND callers.callerid = caller.id
-                               AND caller.file_id = files.id
-                          """,
-          ext_sql       = """SELECT functions.extent_start, functions.extent_end
-                              FROM functions
-                             WHERE functions.file_id = ?
-                               AND EXISTS (SELECT 1 FROM functions as target, callers
-                                            WHERE %s
-                                              AND callers.targetid = target.id
-                                              AND callers.callerid = functions.id
-                                          )
-                             ORDER BY functions.extent_start
-                          """,
-          like_name     = "target.name",
-          qual_name     = "target.qualname"
-      ),
-
-      # callers filter (indirect-calls)
-      ExistsLikeFilter(
-          param         = "callers",
-          filter_sql    = """SELECT 1
-                              FROM functions as caller, functions as target, callers, targets
-                             WHERE %s
-                               AND targets.funcid = target.id
-                               AND targets.targetid = callers.targetid
-                               AND callers.callerid = caller.id
-                               AND caller.file_id = files.id
-                          """,
-          ext_sql       = """SELECT functions.extent_start, functions.extent_end
-                              FROM functions
-                             WHERE functions.file_id = ?
-                               AND EXISTS (SELECT 1 FROM functions as target, callers, targets
-                                            WHERE %s
-                                              AND targets.funcid = target.id
-                                              AND targets.targetid = callers.targetid
-                                              AND callers.callerid = functions.id
-                                          )
-                             ORDER BY functions.extent_start
-                          """,
-          like_name     = "target.name",
-          qual_name     = "target.qualname")],
-
-      description = Markup('Functions which call the given function or method: <code>callers:GetStringFromName</code>'),
-      languages    = ["C"]
-    ),
-
-    UnionFilter([
-      # called-by filter (direct calls)
-      ExistsLikeFilter(
-          param         = "called-by",
-          filter_sql    = """SELECT 1
-                               FROM functions as target, functions as caller, callers
-                              WHERE %s
-                                AND callers.callerid = caller.id
-                                AND callers.targetid = target.id
-                                AND target.file_id = files.id
-                          """,
-          ext_sql       = """SELECT functions.extent_start, functions.extent_end
-                              FROM functions
-                             WHERE functions.file_id = ?
-                               AND EXISTS (SELECT 1 FROM functions as caller, callers
-                                            WHERE %s
-                                              AND caller.id = callers.callerid
-                                              AND callers.targetid = functions.id
-                                          )
-                             ORDER BY functions.extent_start
-                          """,
-          like_name     = "caller.name",
-          qual_name     = "caller.qualname"
-      ),
-
-      # called-by filter (indirect calls)
-      ExistsLikeFilter(
-          param         = "called-by",
-          filter_sql    = """SELECT 1
-                               FROM functions as target, functions as caller, callers, targets
-                              WHERE %s
-                                AND callers.callerid = caller.id
-                                AND targets.funcid = target.id
-                                AND targets.targetid = callers.targetid
-                                AND target.file_id = files.id
-                          """,
-          ext_sql       = """SELECT functions.extent_start, functions.extent_end
-                              FROM functions
-                             WHERE functions.file_id = ?
-                               AND EXISTS (SELECT 1 FROM functions as caller, callers, targets
-                                            WHERE %s
-                                              AND caller.id = callers.callerid
-                                              AND targets.funcid = functions.id
-                                              AND targets.targetid = callers.targetid
-                                          )
-                             ORDER BY functions.extent_start
-                          """,
-          like_name     = "caller.name",
-          qual_name     = "caller.qualname"
-      )],
-
-      description = 'Functions or methods which are called by the given one',
-      languages    = ["C"]
-    ),
-
-    # type filter
-    UnionFilter([
-      ExistsLikeFilter(
-        param         = "type",
-        filter_sql    = """SELECT 1 FROM types
-                           WHERE %s
-                             AND types.file_id = files.id
-                        """,
-        ext_sql       = """SELECT types.extent_start, types.extent_end FROM types
-                           WHERE types.file_id = ?
-                             AND %s
-                           ORDER BY types.extent_start
-                        """,
-        like_name     = "types.name",
-        qual_name     = "types.qualname"
-      ),
-      ExistsLikeFilter(
-        param         = "type",
-        filter_sql    = """SELECT 1 FROM typedefs
-                           WHERE %s
-                             AND typedefs.file_id = files.id
-                        """,
-        ext_sql       = """SELECT typedefs.extent_start, typedefs.extent_end FROM typedefs
-                           WHERE typedefs.file_id = ?
-                             AND %s
-                           ORDER BY typedefs.extent_start
-                        """,
-        like_name     = "typedefs.name",
-        qual_name     = "typedefs.qualname")],
-      description=Markup('Type or class definition: <code>type:Stack</code>'),
-      languages   = ["C"]
-    ),
-
-    # type-ref filter
-    UnionFilter([
-      ExistsLikeFilter(
-        param         = "type-ref",
-        filter_sql    = """SELECT 1 FROM types, type_refs AS refs
-                           WHERE %s
-                             AND types.id = refs.refid AND refs.file_id = files.id
-                        """,
-        ext_sql       = """SELECT refs.extent_start, refs.extent_end FROM type_refs AS refs
-                           WHERE refs.file_id = ?
-                             AND EXISTS (SELECT 1 FROM types
-                                         WHERE %s
-                                           AND types.id = refs.refid)
-                           ORDER BY refs.extent_start
-                        """,
-        like_name     = "types.name",
-        qual_name     = "types.qualname"
-      ),
-      ExistsLikeFilter(
-        param         = "type-ref",
-        filter_sql    = """SELECT 1 FROM typedefs, typedef_refs AS refs
-                           WHERE %s
-                             AND typedefs.id = refs.refid AND refs.file_id = files.id
-                        """,
-        ext_sql       = """SELECT refs.extent_start, refs.extent_end FROM typedef_refs AS refs
-                           WHERE refs.file_id = ?
-                             AND EXISTS (SELECT 1 FROM typedefs
-                                         WHERE %s
-                                           AND typedefs.id = refs.refid)
-                           ORDER BY refs.extent_start
-                        """,
-        like_name     = "typedefs.name",
-        qual_name     = "typedefs.qualname")],
-      description='Type or class references, uses, or instantiations',
-      languages   = ["C"]
-    ),
-
-    # type-decl filter
-    ExistsLikeFilter(
-      description   = 'Type or class declaration',
-      param         = "type-decl",
-      languages      = ["C"],
-      filter_sql    = """SELECT 1 FROM types, type_decldef AS decldef
-                         WHERE %s
-                           AND types.id = decldef.defid AND decldef.file_id = files.id
-                      """,
-      ext_sql       = """SELECT decldef.extent_start, decldef.extent_end FROM type_decldef AS decldef
-                         WHERE decldef.file_id = ?
-                           AND EXISTS (SELECT 1 FROM types
-                                       WHERE %s
-                                         AND types.id = decldef.defid)
-                         ORDER BY decldef.extent_start
-                      """,
-      like_name     = "types.name",
-      qual_name     = "types.qualname"
-    ),
-
-    # var filter
-    ExistsLikeFilter(
-        description   = 'Variable definition',
-        param         = "var",
-        filter_sql    = """SELECT 1 FROM variables
-                           WHERE %s
-                             AND variables.file_id = files.id
-                        """,
-        ext_sql       = """SELECT variables.extent_start, variables.extent_end FROM variables
-                           WHERE variables.file_id = ?
-                             AND %s
-                           ORDER BY variables.extent_start
-                        """,
-        like_name     = "variables.name",
-        qual_name     = "variables.qualname",
-        languages      = ["C"]
-    ),
-
-    # var-ref filter
-    ExistsLikeFilter(
-        description   = 'Variable uses (lvalue, rvalue, dereference, etc.)',
-        param         = "var-ref",
-        filter_sql    = """SELECT 1 FROM variables, variable_refs AS refs
-                           WHERE %s
-                             AND variables.id = refs.refid AND refs.file_id = files.id
-                        """,
-        ext_sql       = """SELECT refs.extent_start, refs.extent_end FROM variable_refs AS refs
-                           WHERE refs.file_id = ?
-                             AND EXISTS (SELECT 1 FROM variables
-                                         WHERE %s
-                                           AND variables.id = refs.refid)
-                           ORDER BY refs.extent_start
-                        """,
-        like_name     = "variables.name",
-        qual_name     = "variables.qualname",
-        languages      = ["C"]
-    ),
-
-    # var-decl filter
-    ExistsLikeFilter(
-        description   = 'Variable declaration',
-        param         = "var-decl",
-        filter_sql    = """SELECT 1 FROM variables, variable_decldef AS decldef
-                           WHERE %s
-                             AND variables.id = decldef.defid AND decldef.file_id = files.id
-                        """,
-        ext_sql       = """SELECT decldef.extent_start, decldef.extent_end FROM variable_decldef AS decldef
-                           WHERE decldef.file_id = ?
-                             AND EXISTS (SELECT 1 FROM variables
-                                         WHERE %s
-                                           AND variables.id = decldef.defid)
-                           ORDER BY decldef.extent_start
-                        """,
-        like_name     = "variables.name",
-        qual_name     = "variables.qualname",
-        languages      = ["C"]
-    ),
-
-    # macro filter
-    ExistsLikeFilter(
-        description   = 'Macro definition',
-        param         = "macro",
-        filter_sql    = """SELECT 1 FROM macros
-                           WHERE %s
-                             AND macros.file_id = files.id
-                        """,
-        ext_sql       = """SELECT macros.extent_start, macros.extent_end FROM macros
-                           WHERE macros.file_id = ?
-                             AND %s
-                           ORDER BY macros.extent_start
-                        """,
-        like_name     = "macros.name",
-        qual_name     = "macros.name",
-        languages      = ["C"]
-    ),
-
-    # macro-ref filter
-    ExistsLikeFilter(
-        description   = 'Macro uses',
-        param         = "macro-ref",
-        filter_sql    = """SELECT 1 FROM macros, macro_refs AS refs
-                           WHERE %s
-                             AND macros.id = refs.refid AND refs.file_id = files.id
-                        """,
-        ext_sql       = """SELECT refs.extent_start, refs.extent_end FROM macro_refs AS refs
-                           WHERE refs.file_id = ?
-                             AND EXISTS (SELECT 1 FROM macros
-                                         WHERE %s
-                                           AND macros.id = refs.refid)
-                           ORDER BY refs.extent_start
-                        """,
-        like_name     = "macros.name",
-        qual_name     = "macros.name",
-        languages      = ["C"]
-    ),
-
-    # namespace filter
-    ExistsLikeFilter(
-        description   = 'Namespace definition',
-        param         = "namespace",
-        filter_sql    = """SELECT 1 FROM namespaces
-                           WHERE %s
-                             AND namespaces.file_id = files.id
-                        """,
-        ext_sql       = """SELECT namespaces.extent_start, namespaces.extent_end FROM namespaces
-                           WHERE namespaces.file_id = ?
-                             AND %s
-                           ORDER BY namespaces.extent_start
-                        """,
-        like_name     = "namespaces.name",
-        qual_name     = "namespaces.qualname",
-        languages      = ["C"]
-    ),
-
-    # namespace-ref filter
-    ExistsLikeFilter(
-        description   = 'Namespace references',
-        param         = "namespace-ref",
-        filter_sql    = """SELECT 1 FROM namespaces, namespace_refs AS refs
-                           WHERE %s
-                             AND namespaces.id = refs.refid AND refs.file_id = files.id
-                        """,
-        ext_sql       = """SELECT refs.extent_start, refs.extent_end FROM namespace_refs AS refs
-                           WHERE refs.file_id = ?
-                             AND EXISTS (SELECT 1 FROM namespaces
-                                         WHERE %s
-                                           AND namespaces.id = refs.refid)
-                           ORDER BY refs.extent_start
-                        """,
-        like_name     = "namespaces.name",
-        qual_name     = "namespaces.qualname",
-        languages      = ["C"]
-    ),
-
-    # namespace-alias filter
-    ExistsLikeFilter(
-        description   = 'Namespace alias',
-        param         = "namespace-alias",
-        filter_sql    = """SELECT 1 FROM namespace_aliases
-                           WHERE %s
-                             AND namespace_aliases.file_id = files.id
-                        """,
-        ext_sql       = """SELECT namespace_aliases.extent_start, namespace_aliases.extent_end FROM namespace_aliases
-                           WHERE namespace_aliases.file_id = ?
-                             AND %s
-                           ORDER BY namespace_aliases.extent_start
-                        """,
-        like_name     = "namespace_aliases.name",
-        qual_name     = "namespace_aliases.qualname",
-        languages      = ["C"]
-    ),
-
-    # namespace-alias-ref filter
-    ExistsLikeFilter(
-        description   = 'Namespace alias references',
-        param         = "namespace-alias-ref",
-        filter_sql    = """SELECT 1 FROM namespace_aliases, namespace_alias_refs AS refs
-                           WHERE %s
-                             AND namespace_aliases.id = refs.refid AND refs.file_id = files.id
-                        """,
-        ext_sql       = """SELECT refs.extent_start, refs.extent_end FROM namespace_alias_refs AS refs
-                           WHERE refs.file_id = ?
-                             AND EXISTS (SELECT 1 FROM namespace_aliases
-                                         WHERE %s
-                                           AND namespace_aliases.id = refs.refid)
-                           ORDER BY refs.extent_start
-                        """,
-        like_name     = "namespace_aliases.name",
-        qual_name     = "namespace_aliases.qualname",
-        languages      = ["C"]
-    ),
-
-    # bases filter -- reorder these things so more frequent at top.
-    ExistsLikeFilter(
-        description   = Markup('Superclasses of a class: <code>bases:SomeSubclass</code>'),
-        param         = "bases",
-        filter_sql    = """SELECT 1 FROM types as base, impl, types
-                            WHERE %s
-                              AND impl.tbase = base.id
-                              AND impl.tderived = types.id
-                              AND base.file_id = files.id""",
-        ext_sql       = """SELECT base.extent_start, base.extent_end
-                            FROM types as base
-                           WHERE base.file_id = ?
-                             AND EXISTS (SELECT 1 FROM impl, types
-                                         WHERE impl.tbase = base.id
-                                           AND impl.tderived = types.id
-                                           AND %s
-                                        )
-                        """,
-        like_name     = "types.name",
-        qual_name     = "types.qualname",
-        languages      = ["C"]
-    ),
-
-    # derived filter
-    ExistsLikeFilter(
-        description   = Markup('Subclasses of a class: <code>derived:SomeSuperclass</code>'),
-        param         = "derived",
-        filter_sql    = """SELECT 1 FROM types as sub, impl, types
-                            WHERE %s
-                              AND impl.tbase = types.id
-                              AND impl.tderived = sub.id
-                              AND sub.file_id = files.id""",
-        ext_sql       = """SELECT sub.extent_start, sub.extent_end
-                            FROM types as sub
-                           WHERE sub.file_id = ?
-                             AND EXISTS (SELECT 1 FROM impl, types
-                                         WHERE impl.tbase = types.id
-                                           AND impl.tderived = sub.id
-                                           AND %s
-                                        )
-                        """,
-        like_name     = "types.name",
-        qual_name     = "types.qualname",
-        languages      = ["C"]
-   ),
-
-    UnionFilter([
-      # member filter for functions
-      ExistsLikeFilter(
-        param         = "member",
-        filter_sql    = """SELECT 1 FROM types as type, functions as mem
-                            WHERE %s
-                              AND mem.scopeid = type.id AND mem.file_id = files.id
-                        """,
-        ext_sql       = """ SELECT extent_start, extent_end
-                              FROM functions as mem WHERE mem.file_id = ?
-                                      AND EXISTS ( SELECT 1 FROM types as type
-                                                    WHERE %s
-                                                      AND type.id = mem.scopeid)
-                           ORDER BY mem.extent_start
-                        """,
-        like_name     = "type.name",
-        qual_name     = "type.qualname"
-      ),
-      # member filter for types
-      ExistsLikeFilter(
-        param         = "member",
-        filter_sql    = """SELECT 1 FROM types as type, types as mem
-                            WHERE %s
-                              AND mem.scopeid = type.id AND mem.file_id = files.id
-                        """,
-        ext_sql       = """ SELECT extent_start, extent_end
-                              FROM types as mem WHERE mem.file_id = ?
-                                      AND EXISTS ( SELECT 1 FROM types as type
-                                                    WHERE %s
-                                                      AND type.id = mem.scopeid)
-                           ORDER BY mem.extent_start
-                        """,
-        like_name     = "type.name",
-        qual_name     = "type.qualname"
-      ),
-      # member filter for variables
-      ExistsLikeFilter(
-        param         = "member",
-        filter_sql    = """SELECT 1 FROM types as type, variables as mem
-                            WHERE %s
-                              AND mem.scopeid = type.id AND mem.file_id = files.id
-                        """,
-        ext_sql       = """ SELECT extent_start, extent_end
-                              FROM variables as mem WHERE mem.file_id = ?
-                                      AND EXISTS ( SELECT 1 FROM types as type
-                                                    WHERE %s
-                                                      AND type.id = mem.scopeid)
-                           ORDER BY mem.extent_start
-                        """,
-        like_name     = "type.name",
-        qual_name     = "type.qualname")],
-
-      description = Markup('Member variables, types, or methods of a class: <code>member:SomeClass</code>'),
-      languages    = ["C"]
-    ),
-
-    # overridden filter
-    ExistsLikeFilter(
-        description   = Markup('Methods which are overridden by the given one. Useful mostly with fully qualified methods, like <code>+overridden:Derived::foo()</code>.'),
-        param         = "overridden",
-        languages      = ["C"],
-        filter_sql    = """SELECT 1
-                             FROM functions as base, functions as derived, targets
-                            WHERE %s
-                              AND base.id = -targets.targetid
-                              AND derived.id = targets.funcid
-                              AND base.id <> derived.id
-                              AND base.file_id = files.id
-                        """,
-        ext_sql       = """SELECT functions.extent_start, functions.extent_end
-                            FROM functions
-                           WHERE functions.file_id = ?
-                             AND EXISTS (SELECT 1 FROM functions as derived, targets
-                                          WHERE %s
-                                            AND functions.id = -targets.targetid
-                                            AND derived.id = targets.funcid
-                                            AND functions.id <> derived.id
-                                        )
-                           ORDER BY functions.extent_start
-                        """,
-        like_name     = "derived.name",
-        qual_name     = "derived.qualname"
-    ),
-
-    # overrides filter
-    ExistsLikeFilter(
-        description   = Markup('Methods which override the given one: <code>overrides:someMethod</code>'),
-        param         = "overrides",
-        filter_sql    = """SELECT 1
-                             FROM functions as base, functions as derived, targets
-                            WHERE %s
-                              AND base.id = -targets.targetid
-                              AND derived.id = targets.funcid
-                              AND base.id <> derived.id
-                              AND derived.file_id = files.id
-                        """,
-        ext_sql       = """SELECT functions.extent_start, functions.extent_end
-                            FROM functions
-                           WHERE functions.file_id = ?
-                             AND EXISTS (SELECT 1 FROM functions as base, targets
-                                          WHERE %s
-                                            AND base.id = -targets.targetid
-                                            AND functions.id = targets.funcid
-                                            AND base.id <> functions.id
-                                        )
-                           ORDER BY functions.extent_start
-                        """,
-        like_name     = "base.name",
-        qual_name     = "base.qualname",
-        languages      = ["C"]
-    ),
-
-    #warning filter
-    ExistsLikeFilter(
-        description   = 'Compiler warning messages',
-        param         = "warning",
-        filter_sql    = """SELECT 1 FROM warnings
-                            WHERE %s
-                              AND warnings.file_id = files.id """,
-        ext_sql       = """SELECT warnings.extent_start, warnings.extent_end
-                             FROM warnings
-                            WHERE warnings.file_id = ?
-                              AND %s
-                           ORDER BY warnings.extent_start
-                        """,
-        like_name     = "warnings.msg",
-        qual_name     = "warnings.msg",
-        languages      = ["C"]
-    ),
-
-    #warning-opt filter
-    ExistsLikeFilter(
-        description   = 'More (less severe?) warning messages',
-        param         = "warning-opt",
-        filter_sql    = """SELECT 1 FROM warnings
-                            WHERE %s
-                              AND warnings.file_id = files.id """,
-        ext_sql       = """SELECT warnings.extent_start, warnings.extent_end
-                             FROM warnings
-                            WHERE warnings.file_id = ?
-                              AND %s
-                           ORDER BY warnings.extent_start
-                        """,
-        like_name     = "warnings.opt",
-        qual_name     = "warnings.opt",
-        languages      = ["C"]
-    )
-]
-
-
->>>>>>> 04499729
 query_grammar = Grammar(ur'''
     query = _ terms
     terms = term*
@@ -1432,14 +410,11 @@
 
 def filter_menu_items(language):
     """Return the additional template variables needed to render filter.html."""
-<<<<<<< HEAD
     return (dict(name=type, description=filter.description) for type, filter in
-            filters.iteritems() if filter.description)
+            filters.iteritems() if filter.description and
+            filter.valid_for_language(language))
 
 
 def alias_counter():
     """Return an infinite iterable of unique, valid SQL alias names."""
-    return ('t%s' % num for num in count())
-=======
-    return (f.menu_item() for f in filters if f.valid_for_language(language))
->>>>>>> 04499729
+    return ('t%s' % num for num in count())