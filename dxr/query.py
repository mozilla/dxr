import cgi
from itertools import chain, groupby
from operator import itemgetter

import re

from parsimonious import Grammar, NodeVisitor

from dxr.plugins.core import PathFilter
from dxr.filters import LINE, FILE
from dxr.mime import icon
from dxr.utils import append_update, cached


@cached
def direct_searchers(plugins):
    """Return a list of all direct searchers, ordered by priority, then plugin
    name, then finally by function name.

    This is meant to at least yield a stable order if priorities are not
    unique.

    :arg plugins: An iterable of Plugins

    """
    sortables = []
    for plugin in plugins:
        for s in plugin.direct_searchers:
            sortables.append((s, (s.direct_search_priority, plugin.name, s.__name__)))
    sortables.sort(key=itemgetter(1))
    return [searcher for searcher, _ in sortables]


def _make_es_query(filters):
    """Construct an ES query from nested list of filters by applying OR to each
    inner list of filters and AND between lists of filter.

    """
    # An ORed-together ball for each term's filters, omitting filters that
    # punt by returning {} and ors that contain nothing but punts:
    ors = filter(None, [filter(None, (f.filter() for f in term))
                        for term in filters])
    ors = [{'or': x} for x in ors]

    if ors:
        return {
            'filtered': {
                'query': {
                    'match_all': {}
                },
                'filter': {
                    'and': ors
                }
            }
        }
    else:
        return {
            'match_all': {}
        }


class Query(object):
    """Query object, constructor will parse any search query"""

    def __init__(self, es_search, querystr, enabled_plugins, is_case_sensitive=True):
        self.es_search = es_search
        self.enabled_plugins = list(enabled_plugins)
        self.is_case_sensitive = is_case_sensitive

        # A list of dicts describing query terms:
        grammar = query_grammar(self.enabled_plugins)
        self._terms = QueryVisitor(is_case_sensitive=is_case_sensitive).visit(grammar.parse(querystr))

        enabled_filters_by_name = filters_by_name(self.enabled_plugins)
        # A list of lists, each inner list representing the filters of the name
        # of the parallel term. We OR the elements of the inner lists and then
        # AND those OR balls together.
        self._filters = [[f(term, self.enabled_plugins) for f in
                          enabled_filters_by_name[term['name']]] for term in self._terms]

    def single_text_term(self):
        """Return the single, non-negated textual term in the query.

        If there is not exactly one such term, return None.

        """
        text_terms = [term for term in self._terms if term['name'] == 'text' and not term['not']]
        if len(text_terms) == 1:
            return text_terms[0]

    def _line_query_results(self, filters, results, path_highlighters):
        """Return an iterable of results of a LINE-domain query."""
        content_highlighters = [f.highlight_content for f in chain.from_iterable(filters)
                                if hasattr(f, 'highlight_content')]

        # Group lines into files:
        for path, lines in groupby(results, lambda r: r['path'][0]):
            lines = list(lines)
            highlit_path = highlight_path(
                path,
                chain.from_iterable((h(lines[0]) for h in
                                     path_highlighters)))
            icon_for_path = icon(path)
            yield (icon_for_path,
                   highlit_path,
                   [(line['number'][0],
                     highlight(line['content'][0].rstrip('\n\r'),
                               chain.from_iterable(h(line) for h in
                                                   content_highlighters)))
                    for line in lines],
                   False)

    def _file_query_results(self, results, path_highlighters):
        """Return an iterable of results of a FILE-domain query."""
        for file in results:
            yield ('folder' if file['is_folder'] else icon(file['path'][0]),
                   highlight_path(file['path'][0],
                             chain.from_iterable(
                                 h(file) for h in path_highlighters)),
                   [],
                   file.get('is_binary', False))

    def results(self, offset=0, limit=100):
        """Return a tuple of (total number of results, search results),
        where results have the form:

             [(icon,
              path within tree,
              [(line_number, highlighted_line_of_code), ...],
              whether it is binary),
             ...]

        """
        enabled_filters_by_name = filters_by_name(self.enabled_plugins)

        def group_filters_by_term(predicate):
            """Return an iterable of lists of ES filters for each term, filtered on
            predicate(Filter)."""

            return (filter(predicate, term_filters) for term_filters in self._filters)

        def group_filters_by_name(predicate):
            """Return an iterable of a list of ES filters for each unique
            filter name, filtered on predicate(Filter)."""

            d = {}
            for term in self._terms:
                for f in enabled_filters_by_name[term['name']]:
                    if predicate(f):
                        d.setdefault(term['name'], []).append(f(term, self.enabled_plugins))
            return d.itervalues()

        # Instantiate applicable filters, yielding a list of lists, each inner
        # list representing the filters of the name of the parallel term. We
        # will OR the elements of the inner lists and then AND those OR balls
        # together.
        # Some filters, such as ExtFilter, do not make sense to be AND'ed together, so we move
        # them all to their own lists at the end of the regular filters list, such that they
        # will be joined by OR instead.
        filters = list(chain(group_filters_by_term(lambda f: not f.union_only),
                             group_filters_by_name(lambda f: f.union_only)))
        # See if we're returning lines or just files-and-folders:
        is_line_query = any(f.domain == LINE for f in
                            chain.from_iterable(filters))

<<<<<<< HEAD
        # An ORed-together ball for each term's filters, omitting filters that
        # punt by returning {} and ors that contain nothing but punts:
        ors = filter(None, [filter(None, (f.filter() for f in term))
                            for term in filters])
        ors = [{'or': x} for x in ors]

        if not is_line_query:
            # Don't show folders yet in search results. I don't think the JS
            # is able to handle them.
            ors.append({'term': {'is_folder': False}})
            # Filter out all FILE docs who are links.
            ors.append({'not': {'exists': {'field': 'link'}}})

        if ors:
            query = {
                'filtered': {
                    'query': {
                        'match_all': {}
                    },
                    'filter': {
                        'and': ors
                    }
                }
=======
        return self._do_search_and_highlight(_make_es_query(filters), filters, is_line_query,
                                             offset, limit)

    # Test: If var-ref (or any structural query) returns 2 refs on one line, they should both get highlit.

    def promoted_paths(self, term, promote_limit=5):
        """Return a tuple (total number of path results, promoted paths, querystring),
        where the number of promoted paths is no more than promote_limit."""

        # Filter out the FILE domain filters, and add our own path filter at the end.
        file_filters = [[f for f in named_filters if f.domain == FILE] for named_filters in
                        self._filters] + [[PathFilter(term, self.enabled_plugins)]]
        filtered_query = _make_es_query(file_filters)
        path_query = {'constant_score': {'query': filtered_query, 'boost': 0.5}}
        # We add a second query that boosts exact path segment matches.
        match_field = 'path.segments' if self.is_case_sensitive else 'path.segments_lower'
        exact_query = {
            'filtered': {
                'query': {'constant_score': {'query': {'match': {match_field: term['arg']}},
                                             'boost': 2.0}},
                # Borrow the same filters the path query uses.
                'filter': filtered_query['filtered']['filter']
>>>>>>> 3728943b
            }
        }
        query = {
            'dis_max': {
                'queries': [path_query, exact_query]
            }
        }
        # We ask not to sort by path and line, falling back to score ranking instead.
        result_count, results = self._do_search_and_highlight(query, file_filters, False, 0, promote_limit, False)
        return result_count, results, ' '.join((str(f) for f in chain.from_iterable(file_filters)))

    def direct_result(self):
        """Return a single search result that is an exact match for the query.

        If there is such a result, return a tuple of (path from root of tree,
        line number). Line number may be None to indicate the entire file
        rather than any specific line. If no result is found, return just None.

        """
        term = self.single_text_term()
        if not term or len(self._terms) > 1:
            return None

        for searcher in direct_searchers(self.enabled_plugins):
            clause = searcher(term)
            if clause:
                results = self.es_search(
                    {
                        'query': {
                            'filtered': {
                                'query': {
                                    'match_all': {}
                                },
                                'filter': clause
                            }
                        },
                        'size': 2
                    },
                    doc_type=searcher.domain)['hits']['hits']
                if len(results) == 1:
                    result = results[0]['_source']
                    # Everything is stored as arrays in ES. Pull it all out:
                    return (result['path'][0],
                            result['number'][0] if searcher.domain == LINE else None)
                elif len(results) > 1:
                    return None

    def _do_search_and_highlight(self, query, filters, is_line_query, offset, limit,
                                 alphabetize=True):
        """Perform a query using self.es_search and highlight the results,
        returning a tuple (total count of results, list of results)

        :arg query: valid ES query
        :arg filters: nested list of filters
        :arg is_line_query: whether to query lines (otherwise query files)
        :arg offset: return results starting from this number
        :arg limit: maximum number of results to return
        :arg alphabetize: whether to alphabetize the results alphabetically by path and
        numerically by line

        """
        # Decide on the sort mode: either alphanumerically or by score.
        if alphabetize:
            sort_mode = ['path', 'number'] if is_line_query else ['path']
        else:
            sort_mode = ['_score']
        results = self.es_search(
            {'query': query,
             'sort': sort_mode,
             'from': offset,
             'size': limit},
            doc_type=LINE if is_line_query else FILE)['hits']
        result_count = results['total']
        results = [r['_source'] for r in results['hits']]

        path_highlighters = [f.highlight_path for f in chain.from_iterable(filters)
                             if hasattr(f, 'highlight_path')]

        if is_line_query:
            results = self._line_query_results(filters, results, path_highlighters)
        else:
            results = self._file_query_results(results, path_highlighters)

        return result_count, results

@cached
def query_grammar(plugins):
    """Return a query-parsing grammar for some set of plugins.

    :arg plugins: An iterable of Plugins

    """
    return Grammar(ur'''
        query = _ terms
        terms = term*
        term = not_term / positive_term
        not_term = not positive_term
        positive_term = filtered_term / text

        # A term with a filter name prepended:
        filtered_term = maybe_plus filter ":" text

        # Bare or quoted text, possibly with spaces. Not empty.
        text = (double_quoted_text / single_quoted_text / bare_text) _

        filter = ~r"''' +
            # regexp, function, etc. No filter is a prefix of a later one. This
            # avoids premature matches.
            '|'.join(sorted((re.escape(filter_name) for
                             filter_name, filters in
                             filters_by_name(plugins).iteritems() if
                             filters[0].description),
                            key=len,
                            reverse=True)) + ur'''"

        not = "-"

        # You can stick a plus in front of anything, and it'll parse, but it has
        # meaning only with the filters where it makes sense.
        maybe_plus = "+"?

        # Unquoted text until a space or EOL:
        bare_text = ~r"[^ ]+"

        # A string starting with a double quote and extending to {a double quote
        # followed by a space} or {a double quote followed by the end of line} or
        # {simply the end of line}, ignoring (that is, including) backslash-escaped
        # quotes. The intent is to take quoted strings like `"hi \there"woo"` and
        # take a good guess at what you mean even while you're still typing, before
        # you've closed the quote. The motivation for providing backslash-escaping
        # is so you can express trailing quote-space pairs without having the
        # scanner prematurely end.
        double_quoted_text = ~r'"(?P<content>(?:[^"\\]*(?:\\"|\\|"[^ ])*)*)(?:"(?= )|"$|$)'
        # A symmetric rule for single quotes:
        single_quoted_text = ~r"'(?P<content>(?:[^'\\]*(?:\\'|\\|'[^ ])*)*)(?:'(?= )|'$|$)"

        _ = ~r"[ \t]*"
        ''')


class QueryVisitor(NodeVisitor):
    """Visitor that turns a parsed query into a list of dicts, one for each
    term.

    'path:ns*.cpp', for example, might become this::

        [{'name': 'path',
          'arg': 'ns*.cpp',
          'qualified': False,
          'not': False,
          'case_sensitive': False}]

    """
    visit_positive_term = NodeVisitor.lift_child

    def __init__(self, is_case_sensitive=False):
        """Construct.

        :arg is_case_sensitive: What "case_sensitive" value to set on every
            term. This is meant to be temporary, until we expose per-term case
            sensitivity to the user.

        """
        super(NodeVisitor, self).__init__()
        self.is_case_sensitive = is_case_sensitive

    def visit_query(self, query, (_, terms)):
        """Return a list of query term term_dicts."""
        return terms

    def visit_terms(self, terms, the_terms):
        return the_terms

    def visit_term(self, term, (term_dict,)):
        """Set the case-sensitive bit and, if not already set, a default not
        bit."""
        term_dict['case_sensitive'] = self.is_case_sensitive
        term_dict.setdefault('not', False)
        term_dict.setdefault('qualified', False)
        return term_dict

    def visit_not_term(self, not_term, (not_, term_dict)):
        """Add "not" bit to the term_dict."""
        term_dict['not'] = True
        return term_dict

    def visit_filtered_term(self, filtered_term, (plus, filter, colon, term_dict)):
        """Add fully-qualified indicator and the filter name to the term_dict."""
        term_dict['qualified'] = plus.text == '+'
        term_dict['name'] = filter.text
        return term_dict

    def visit_text(self, text, ((some_text,), _)):
        """Create the dictionary that lives in Query._terms. Return it with a
        filter name of 'text', indicating that this is a bare or quoted run of
        text. If it is actually an argument to a filter,
        ``visit_filtered_term`` will overrule us later.

        """
        return {'name': 'text', 'arg': some_text}

    def visit_maybe_plus(self, plus, wtf):
        """Keep the plus from turning into a list half the time. That makes it
        awkward to compare against."""
        return plus

    def visit_bare_text(self, bare_text, visited_children):
        return bare_text.text

    def visit_double_quoted_text(self, quoted_text, visited_children):
        return quoted_text.match.group('content').replace(r'\"', '"')

    def visit_single_quoted_text(self, quoted_text, visited_children):
        return quoted_text.match.group('content').replace(r"\'", "'")

    def generic_visit(self, node, visited_children):
        """Replace childbearing nodes with a list of their children; keep
        others untouched.

        """
        return visited_children or node


@cached
def filters_by_name(plugins):
    """Return a mapping of filter names to all filters with that name,
    regardless of whether they have descriptions

    :arg plugins: An iterable of plugins from which to get filters

    """
    return append_update(
        {},
        ((f.name, f) for f in
         chain.from_iterable(p.filters for p in plugins)))


def filter_menu_items(plugins):
    """Return the additional template variables needed to render filter.html.

    :arg plugins: An iterable of Plugins whose filters to put in the Filters
        menu

    Language-agnostic filters come first (as they happen to be among the most
    useful ones and are relatively few), then the rest, alphabetically. There
    is room for better UI here. For instance, I'd like to badge each filter
    with the languages it supports.

    """
    sorted_filters_by_name = sorted(
        ((name, filters[0]) for name, filters in filters_by_name(plugins).items()),
        key=lambda (name, filter): (hasattr(filter, 'lang'), name))
    return (dict(name=name, description=filter.description)
            for name, filter in sorted_filters_by_name
            if filter.description)


def highlight_path(path, extents):
    """Return list of path fragments with <b> tags around highlighted extents.

    :arg path: the path to highlight as a single string
    :arg extents: iterable of unsorted, possibly overlapping (start, end) offset tuples

    """
    highlighted_content = highlight(path, extents)
    # Split on slash, except the slash in </b>.
    highlighted_fragments = []
    for possibly_fragment in highlighted_content.split('/'):
        if possibly_fragment.startswith('b>'):
            highlighted_fragments[-1] += '/' + possibly_fragment
        else:
            highlighted_fragments.append(possibly_fragment)
    return highlighted_fragments


def highlight(content, extents):
    """Return ``content`` with the union of all ``extents`` highlighted.

    Put ``<b>`` before the beginning of each highlight and ``</b>`` at the
    end. Combine overlapping highlights.

    :arg content: The unicode string against which the extents are reported
    :arg extents: An iterable of unsorted, possibly overlapping (start offset,
        end offset) tuples describing each extent to highlight.

    Leading whitespace is stripped.

    """
    def chunks():
        chars_before = None
        for start, end in fix_extents_overlap(sorted(extents)):
            if start > end:
                raise ValueError('Extent start was after its end.')
            yield cgi.escape(content[chars_before:start])
            yield u'<b>'
            yield cgi.escape(content[start:end])
            yield u'</b>'
            chars_before = end
        # Make sure to get the rest of the line after the last highlight:
        yield cgi.escape(content[chars_before:])
    return ''.join(chunks()).lstrip()


def fix_extents_overlap(extents):
    """Return a sorted iterable of extents whose effect is to highlight the
    same characters the passed-in ones did but without overlapping each other.

    :arg extents: A sorted iterable of (start, end) extent tuples

    """
    cur = init = -1, -1
    for nex in extents:
        if cur[0] <= nex[0] <= cur[1]:
            # nex overlaps cur or comes directly after it. Combine them.
            cur = cur[0], nex[1]
        else:  # nex and cur are disjoint
            if cur is not init:
                yield cur
            cur = nex
    if cur is not init:
        yield cur<|MERGE_RESOLUTION|>--- conflicted
+++ resolved
@@ -31,7 +31,7 @@
     return [searcher for searcher, _ in sortables]
 
 
-def _make_es_query(filters):
+def _make_es_query(filters, is_line_query):
     """Construct an ES query from nested list of filters by applying OR to each
     inner list of filters and AND between lists of filter.
 
@@ -41,6 +41,8 @@
     ors = filter(None, [filter(None, (f.filter() for f in term))
                         for term in filters])
     ors = [{'or': x} for x in ors]
+    if not is_line_query:
+        ors.append({'not': {'exists': {'field': 'link'}}})
 
     if ors:
         return {
@@ -163,32 +165,8 @@
         is_line_query = any(f.domain == LINE for f in
                             chain.from_iterable(filters))
 
-<<<<<<< HEAD
-        # An ORed-together ball for each term's filters, omitting filters that
-        # punt by returning {} and ors that contain nothing but punts:
-        ors = filter(None, [filter(None, (f.filter() for f in term))
-                            for term in filters])
-        ors = [{'or': x} for x in ors]
-
-        if not is_line_query:
-            # Don't show folders yet in search results. I don't think the JS
-            # is able to handle them.
-            ors.append({'term': {'is_folder': False}})
-            # Filter out all FILE docs who are links.
-            ors.append({'not': {'exists': {'field': 'link'}}})
-
-        if ors:
-            query = {
-                'filtered': {
-                    'query': {
-                        'match_all': {}
-                    },
-                    'filter': {
-                        'and': ors
-                    }
-                }
-=======
-        return self._do_search_and_highlight(_make_es_query(filters), filters, is_line_query,
+        return self._do_search_and_highlight(_make_es_query(filters, is_line_query),
+                                             filters, is_line_query,
                                              offset, limit)
 
     # Test: If var-ref (or any structural query) returns 2 refs on one line, they should both get highlit.
@@ -200,7 +178,7 @@
         # Filter out the FILE domain filters, and add our own path filter at the end.
         file_filters = [[f for f in named_filters if f.domain == FILE] for named_filters in
                         self._filters] + [[PathFilter(term, self.enabled_plugins)]]
-        filtered_query = _make_es_query(file_filters)
+        filtered_query = _make_es_query(file_filters, False)
         path_query = {'constant_score': {'query': filtered_query, 'boost': 0.5}}
         # We add a second query that boosts exact path segment matches.
         match_field = 'path.segments' if self.is_case_sensitive else 'path.segments_lower'
@@ -210,7 +188,6 @@
                                              'boost': 2.0}},
                 # Borrow the same filters the path query uses.
                 'filter': filtered_query['filtered']['filter']
->>>>>>> 3728943b
             }
         }
         query = {
@@ -218,7 +195,7 @@
                 'queries': [path_query, exact_query]
             }
         }
-        # We ask not to sort by path and line, falling back to score ranking instead.
+        # We ask not to sort by path and line, to use score ranking instead.
         result_count, results = self._do_search_and_highlight(query, file_filters, False, 0, promote_limit, False)
         return result_count, results, ' '.join((str(f) for f in chain.from_iterable(file_filters)))
 
