"""Base classes and convenience functions for writing filters"""

from functools import wraps
from itertools import chain
from funcy import identity

from dxr.utils import is_in


# Domain constants:
FILE = 'file'
LINE = 'line'


class Filter(object):
    """A provider of search strategy and highlighting

    Filter classes, which roughly correspond to the items in the Filters
    dropdown menu, tell DXR how to query the data stored in elasticsearch by
    :meth:`~dxr.plugins.FileToIndex.needles` and
    :meth:`~dxr.plugins.FileToIndex.needles_by_line`. An instance is created
    for each query term whose :attr:`name` matches and persists through the
    querying and highlighting phases.

    This is an optional base class that saves code on many filters. It also
    serves to document the filter API.

    :ivar name: The string prefix used in a query term to activate this
        filter. For example, if this were "path", this filter would be
        activated for the query term "path:foo". Multiple filters can be
        registered against a single name; they are ORed together. For example,
        it is good practice for a language plugin to query against a language
        specific needle (like "js-function") but register against the more
        generic "function" here. (This allows us to do language-specific
        queries.)
    :ivar domain: Either LINE or FILE. LINE means this filter returns results
        that point to specific lines of files; FILE means they point to files
        as a whole. Default: LINE.
    :ivar description: A description of this filter for the Filters menu:
        unicode or Markup (in case you want to wrap examples in ``<code>``
        tags). Of filters having the same name, the description of the first
        one encountered will be used. An empty description will hide a filter
        from the menu. This should probably be used only internally, by the
        TextFilter.
    :ivar union_only: Whether this filter will always be ORed with others of the same name,
        useful for filters where the intersection would always be empty, such as extensions

    """
    domain = LINE
    description = u''
    is_reference = False
    is_identifier = False
    union_only = False

    def __init__(self, term, enabled_plugins):
        """This is a good place to parse the term's arg (if it requires further
        parsing) and stash it away on the instance.

        :arg term: a query term as constructed by a :class:`~dxr.query.QueryVisitor`
        :arg enabled_plugins: an iterable of the enabled :class:`~dxr.plugins.Plugin` instances,
            for use by filters that build upon the filters provided by plugins

        Raise :class:`~dxr.exceptions.BadTerm` to complain to the user: for
        instance, about an unparseable term.

        """
        self._term = term
        self._enabled_plugins = enabled_plugins

    def filter(self):
        """Return the ES filter clause that applies my restrictions to the
        found set of lines (or files and folders, if :attr:`domain` is FILES).

        To quietly do no filtration, return None. This would be suitable for
        ``path:*``, for example.

        To do no filtration and complain to the user about it, raise
        :class:`~dxr.exceptions.BadTerm`.

        We might even make this return a list of filter clauses, for things
        like the RegexFilter which want a bunch of match_phrases and a script.

        """
        raise NotImplementedError

    def highlight_path(self, result):
        """Return an unsorted iterable of extents that should be highlighted in
        the ``path`` field of a search result.

        :arg result: A mapping representing properties from a search result,
            whether a file or a line. With access to all the data, you can,
            for example, use the extents from a 'c-function' needle to inform
            the highlighting of the 'content' field.

        """
        return []

    def highlight_content(self, result):
        """Return an unsorted iterable of extents that should be highlighted in
        the ``content`` field of a search result.

        :arg result: A mapping representing properties from a search result,
            whether a file or a line. With access to all the data, you can,
            for example, use the extents from a 'c-function' needle to inform
            the highlighting of the 'content' field.

        """
        return []

    # A filter can eventually grow a "kind" attr that says "structural" or
    # "text" or whatever, and we can vary the highlight color or whatever based
    # on that to make identifiers easy to pick out visually.


def negatable(filter_method):
    """Decorator to wrap an ES "not" around a ``Filter.filter()`` method iff
    the term is negated.

    """
    @wraps(filter_method)
    def maybe_negate(self):
        positive = filter_method(self)
        return {'not': positive} if positive and self._term['not'] else positive
    return maybe_negate


class NameFilterBase(Filter):
    """An exact-match filter for things exposing a single value to compare
    against

    This filter assumes an object-shaped needle value with a 'name'
    subproperty (containing the symbol name) and a 'name.lower' folded to
    lowercase. Highlights are based on 'start' and 'end' subproperties, which
    contain column bounds.

    Derives the needle name from the ``name`` cls attribute.

    :ivar lang: A language identifier to separate structural needles from
        those of other languages and allow for an eventual "lang:" metafilter.
        This also shows up language badges on the Filters menu. Consider using
        a common file extension from your language, since those are short and
        familiar.

    """
    def __init__(self, term, enabled_plugins):
        super(NameFilterBase, self).__init__(term, enabled_plugins)
        self._needle = '{0}_{1}'.format(self.lang, self.name.replace('-', '_'))

    def _term_filter(self, field):
        """Return a term filter clause that does a case-sensitive match
        against the given field.

        """
        return {
            'term': {'{needle}.{field}'.format(
                        needle=self._needle,
                        field=field):
                     self._term['arg']}
        }

    def _positive_filter(self):
        """Non-negated filter recipe, broken out for subclassing"""
        if self._term['case_sensitive']:
            return self._term_filter('name')
        else:
            # term filters have no query analysis phase. We must use a
            # match query, which is an analyzer pass + a term filter:
            return {
                'query': {
                    'match': {
                        '{needle}.name.lower'.format(needle=self._needle):
                            self._term['arg']
                    }
                }
            }

    @negatable
    def filter(self):
        """Find things by their "name" properties, case-sensitive or not.

        Ignore the term's "qualified" property.

        """
        return self._positive_filter()

    def _should_be_highlit(self, entity):
        """Return whether some entity should be highlit in the search results,
        based on its "name" property.

        :arg entity: A map, the value of a needle from a found line

        """
        maybe_lower = (identity if self._term['case_sensitive'] else
                       unicode.lower)
        return maybe_lower(entity['name']) == maybe_lower(self._term['arg'])

    def highlight_content(self, result):
        """Highlight any structural entity whose name matches the term."""
        if self._term['not']:
            return []
        return ((entity['start'], entity['end'])
                for entity in result.get(self._needle, ()) if
                self._should_be_highlit(entity))


class QualifiedNameFilterBase(NameFilterBase):
    """An exact-match filter for symbols having names and qualnames

    This filter assumes an object-shaped needle value with a 'name'
    subproperty (containing the symbol name), a 'name.lower' folded to
    lowercase, and 'qualname' and 'qualname.lower' (doing the same for
    fully-qualified name). Highlights are based on 'start' and 'end'
    subproperties, which contain column bounds.

    """
    @negatable
    def filter(self):
        """Find functions by their name or qualname.

        "+" searches look at just qualnames, but non-"+" searches look at both
        names and qualnames. All comparisons against qualnames are
        case-sensitive, because, if you're being that specific, that's
        probably what you want.

        """
        if self._term['qualified']:
            return self._term_filter('qualname')
        else:
            return {'or': [super(QualifiedNameFilterBase, self)._positive_filter(),
                           self._term_filter('qualname')]}

    def _should_be_highlit(self, entity):
        """Return whether a structural entity should be highlit, according to
        names and qualnames.

        Compare short names and qualnames if this is a regular search. Compare
        just qualnames if it's a qualified search.

        """
        return ((not self._term['qualified'] and
                 super(QualifiedNameFilterBase, self)._should_be_highlit(entity))
<<<<<<< HEAD
                or entity['qualname'] == self._term['arg'])


def some_filters(plugins, condition):
    """Return a list of filters of the given plugins for which condition(filter) is True.

    :arg plugins: An iterable of plugins
    :arg condition: A function which takes a filter and returns True or False

    """
    return filter(condition, chain.from_iterable(p.filters for p in plugins))
=======
                or is_in(self._term['arg'], entity['qualname']))
>>>>>>> 31d4b18d
<|MERGE_RESOLUTION|>--- conflicted
+++ resolved
@@ -239,8 +239,7 @@
         """
         return ((not self._term['qualified'] and
                  super(QualifiedNameFilterBase, self)._should_be_highlit(entity))
-<<<<<<< HEAD
-                or entity['qualname'] == self._term['arg'])
+                or is_in(self._term['arg'], entity['qualname']))
 
 
 def some_filters(plugins, condition):
@@ -250,7 +249,4 @@
     :arg condition: A function which takes a filter and returns True or False
 
     """
-    return filter(condition, chain.from_iterable(p.filters for p in plugins))
-=======
-                or is_in(self._term['arg'], entity['qualname']))
->>>>>>> 31d4b18d
+    return filter(condition, chain.from_iterable(p.filters for p in plugins))