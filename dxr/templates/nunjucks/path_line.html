{%- if not is_first_or_only -%}
    <span class="path-separator">/</span>
{%- endif -%}
<<<<<<< HEAD
{%- if not is_binary or is_dir -%}
    <a href="{{ url }}" {%- if is_dir %} data-path="{{ data_path }}" {% endif %}>
{%- endif -%}
{# Remark: it is possible for <b> tags to be unbalanced within fragments if it opens in one
   fragment and closes in another, but we avoid any issue by showing the entire path as a
   series of inline-level tags. #}
{{ display_path|safe }}
{%- if not is_binary or is_dir -%}
    </a>
{%- endif -%}
=======
<a href="{{ url }}" {%- if is_dir %} data-path="{{ data_path }}" {% endif %}>
    {{ display_path }}
</a>
>>>>>>> 7302c569
<|MERGE_RESOLUTION|>--- conflicted
+++ resolved
@@ -1,19 +1,6 @@
 {%- if not is_first_or_only -%}
     <span class="path-separator">/</span>
 {%- endif -%}
-<<<<<<< HEAD
-{%- if not is_binary or is_dir -%}
-    <a href="{{ url }}" {%- if is_dir %} data-path="{{ data_path }}" {% endif %}>
-{%- endif -%}
-{# Remark: it is possible for <b> tags to be unbalanced within fragments if it opens in one
-   fragment and closes in another, but we avoid any issue by showing the entire path as a
-   series of inline-level tags. #}
-{{ display_path|safe }}
-{%- if not is_binary or is_dir -%}
-    </a>
-{%- endif -%}
-=======
 <a href="{{ url }}" {%- if is_dir %} data-path="{{ data_path }}" {% endif %}>
     {{ display_path }}
-</a>
->>>>>>> 7302c569
+</a>