{% from "result_lines.html" import result_lines -%}

{% macro results_list(results, www_root, tree) -%}
  {% for result in results %}
<<<<<<< HEAD
    <table class="results">
      <caption class="visually-hidden">Query matches</caption>
      <thead class="visually-hidden">
        <tr>
          <th scope="col">Line</th>
          <th scope="col">Code Snippet</th>
        </tr>
      </thead>
      <tbody class="result" data-path="{{ result.path }}">
      <tr class="result-head {% if result.is_binary %} binary_row {% endif %}">
=======
    <tbody class="result" data-path="{{ result.path }}">
      <tr class="result-head">
>>>>>>> 7302c569
        <td class="left-column">
          <div class="{{result.iconClass}} icon-container"></div>
        </td>
        <td>
          {{ result.pathLine|safe }}
        </td>
      </tr>
      {{ result_lines(result, www_root, tree) }}
      </tbody>
    </table>
  {% endfor %}
{%- endmacro %}

{# When not being included as a macro, render the code above. #}
{{ results_list(results, www_root, tree) }}<|MERGE_RESOLUTION|>--- conflicted
+++ resolved
@@ -2,7 +2,6 @@
 
 {% macro results_list(results, www_root, tree) -%}
   {% for result in results %}
-<<<<<<< HEAD
     <table class="results">
       <caption class="visually-hidden">Query matches</caption>
       <thead class="visually-hidden">
@@ -12,11 +11,7 @@
         </tr>
       </thead>
       <tbody class="result" data-path="{{ result.path }}">
-      <tr class="result-head {% if result.is_binary %} binary_row {% endif %}">
-=======
-    <tbody class="result" data-path="{{ result.path }}">
       <tr class="result-head">
->>>>>>> 7302c569
         <td class="left-column">
           <div class="{{result.iconClass}} icon-container"></div>
         </td>
