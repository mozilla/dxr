(function(){

// TODO Migrate this to use jinja.js, so we can place a template file in static/
//      and use that template on the server using an include statement and on
//      client side.
var resultTemplate = ""
 + "<div class=\"result\">"
 + "<div class=\"path\""
 + " style=\"background-image: url('{{wwwroot}}/static/icons/{{icon}}.png')\""
 + " >{{pathLine}}</div>"
 + "{{formattedLines}}"
 + "</div>";

var linesTemplate = ""
 + "<a class=\"snippet\" "
 + "   href=\"{{wwwroot}}/{{tree}}/source/{{path}}#l{{line_number}}\">"
 + "  <div class=\"line-numbers\">"
 + "    <pre><span class=\"ln\">{{line_number}}</span></pre>"
 + "  </div>"
 + "  <div class=\"file-lines\"><pre><code>{{line}}</code></pre></div>"
 + "</a>";

/** Format a template and return it */
function formatTemplate(template, vars){
  for(var k in vars){
    var value = vars[k].toString().replace(new RegExp("\\$", "g"), "$$$$");
    template = template.replace(new RegExp("\\{\\{" + k + "\\}\\}", "g"), value);
  }
  return template;
}

/** Format results */
function formatResults(data){
  // Fillout wwwroot and tree
  var resultTmpl = formatTemplate(resultTemplate, data);
  var linesTmpl = formatTemplate(linesTemplate, data);
  // For each result
  var retval = ""
  for(var i = 0; i < data["results"].length; i++){
    var lines = "";
    for(var j = 0; j < data["results"][i].lines.length; j++){
      lines += formatTemplate(linesTmpl, data["results"][i].lines[j]);
    }
    // Yes, the ugly path hack
    var folders = data["results"][i].path.split('/');
    var pathline = ""
    for(var j = 0; j < folders.length; j++){
      var folder = folders[j];
      var p = folders.slice(0, j + 1).join('/');
      var href = wwwroot + '/' + dxr.tree() + '/source/' + p;
      pathline += "<a href=\"" + href + "\" ";
      if(j + 1 < folders.length){
        pathline += "data-path=\"" + p + "/\"";
      }
      pathline += ">" + folder;
      if(j + 1 < folders.length){
        pathline += "/";
      }
      pathline += "</a>";
    }
    retval += formatTemplate(resultTmpl, {
      formattedLines:    lines,
      pathLine:          pathline,
      icon:               data["results"][i].icon,
      path:               data["results"][i].path
    });
  }
  return retval;
}

/* Check if we've scrolled to bottom of the page
 * Find scroll top and test if we're at the bottom
 * http://stackoverflow.com/questions/10059888/ */
function atPageBottom(){
  var scrollTop = Math.max(document.documentElement.scrollTop,
                           document.body.scrollTop);
  scrollTop += document.documentElement.clientHeight;
  return scrollTop >= document.documentElement.scrollHeight;
}


/** Initialize incremental search, etc. */
function initIncrementalSearch(){
  // Get the query as passed in the text field
  var q = document.getElementById("query");
  state.query = q.value;

  // Since we have javascript support let's hide paging links
  var pagelinks = document.getElementById("result-page-switch");
  if(pagelinks){
    // If we're in the search.html template, we hide the foot
    // If not we'll do this in fetchResults, when we got something
    var foot = document.getElementById("foot");
    foot.style.display        = 'none';
    // Display the fetcher thing with visibility hidden
    var fetcher = document.getElementById("fetch-results");
    fetcher.style.display     = 'block';
    fetcher.style.visibility  = 'hidden';
  }

  // Fetch results, if any, on scroll to bottom of page
  window.addEventListener('scroll', function(e){
    if(atPageBottom() && !state.eof) fetchResults(true);
  }, false); 

  // Update advanced search fields on change in q
  q.addEventListener('input', function(e){
    // Don't do anything if query didn't change
    if(state.query == q.value) return;
    // Reset the state
    state.query   = q.value;
    state.offset  = 0;
    state.eof     = false;
    state.changed = true;
    // Dispatch dxr-state-changed
    window.dispatchEvent(
      new CustomEvent( 'dxr-state-changed', {
        detail: {}
      })
    );
  }, false);

  // Set fetch results time when state is changed
  window.addEventListener('dxr-state-changed', setFetchResultsTimer);

  document.getElementById("tree").addEventListener('change', function(){
    state.query   = q.value;
    state.offset  = 0;
    state.eof     = false;
    state.changed = true;
    // Dispatch dxr-state-changed
    window.dispatchEvent(
      new CustomEvent( 'dxr-state-changed', {
        detail: {}
      })
    );
  }, false);

  // Fetch results if a bottom of page initially
  // this is necessary, otherwise one can't scroll
  if(atPageBottom() && !state.eof) fetchResults(true);
}


/** Set fetch results timer  */
var _fetchResultsTimer = null;
function setFetchResultsTimer(){
  // Reset the timer
<<<<<<< HEAD
  if(_fetchResultsTimer) clearTimeout(_fetchResultsTimer);
  _fetchResultsTimer = setTimeout(fetchResults, timeout);
=======
  if (_fetchResultsTimer)
    clearTimeout(_fetchResultsTimer);
  _fetchResultsTimer = setTimeout(fetch_results, 300);  // timeout: 300 ms
>>>>>>> 3962d395
}

var _inProgressTimer = null;
function clearInProgressTimer() {
  if (_inProgressTimer)
    clearTimeout(_inProgressTimer);
  _inProgressTimer = null;
}
function setInProgressTimer(){
  clearInProgressTimer();
  _inProgressTimer = setTimeout(function() {
    dxr.setTip("Search in progress ...");
  }, 300);  // timeout: 300 ms
}


// Current request
var request = null;
// Clear contents of results on set
var clearOnSet = false;

/** Fetch results, using current state */
function fetchResults(displayFetcher){

  // Stop if we're at end, nothing more to do
  if(state.eof && !state.changed) return;
  
  // Only request results if no pending request is in progress
  if(request && !state.changed) return;

  // Abort request if in progress
  if(request){
    // Clear event handler
    request.onreadystatechange = null;
    request.abort();
  }

  // Show the fetcher line at the bottom
  var fetcher = document.getElementById("fetch-results");
  if(displayFetcher){
    fetcher.style.visibility = 'visible';
    fetcher.style.display    = 'block';
    // Hide footer
    var foot = document.getElementById("foot");
    foot.style.display       = 'none';
  }

  // Create request
  request = new XMLHttpRequest();
  request.onreadystatechange = function(){
    if(request.readyState == 4 && request.status == 200){
      // Get data
      var data = JSON.parse(request.responseText);
      // Update state, if it wasn't changed
      if(!state.changed){
        state.eof     = data["results"].length == 0;
        state.offset += data["results"].length;
      }
      // Display a nice tip
      clearInProgressTimer();
      dxr.setTip("Incremental search results in " + data["time"].toFixed(3) + "s");
      var content = document.getElementById("content");
      // Clear results if necessary
      if(clearOnSet && !data["error"]){
        content.innerHTML = "";
        // Scroll to top of page
        window.scroll(0, 0);

        // Hide foot, set fetcher hidden
        var foot = document.getElementById("foot");
        foot.style.display       = 'none';
        fetcher.style.display    = 'block';
        fetcher.style.visibility = 'hidden';
      }
      content.innerHTML += formatResults(data);
      // Set error as tip
      if(data["error"])
        dxr.setErrorTip(data["error"]);
      request = null;
    }else if(request.readyState == 4){
      // Something failed, who cares try again :)
      request = null;
      fetchResults();
    }
    // Hide fetcher if finished request
    if(request == null){
      fetcher.style.display    = 'block';
      fetcher.style.visibility = 'hidden';
      // Fetch results if there's no scrollbar initially
      if(atPageBottom()) fetchResults();
    }
  }

  // Clear on set if this is a new state
  clearOnSet = state.changed;
  // Set state unchanged
  state.changed = false;

  // parameters for request
  var params = {
    q:              state.query,
    limit:          state.limit,
    offset:         state.offset,
    redirect:       'false',
    format:         'json'
  };

  // Start a new request
  request.open("GET", createSearchUrl(dxr.tree(), params), true);
  setInProgressTimer();
  request.send();
}

/** Parse querystring */
function parseQuerystring(){
  var params = {};
  var items = window.location.search.substr(1).split("&");
  for(var i = 0; i < items.length; i++){
    var keyvalue = items[i].split("=");
    params[decodeURIComponent(keyvalue[0])] = decodeURIComponent(keyvalue[1]);
  }
  return params;
}

/** Create search URL from search parameters as querystring */
function createSearchUrl(tree, params){
  var elements = []
  for(var key in params){
    var k = encodeURIComponent(key);
    var v = encodeURIComponent(params[key]);
    elements.push(k + "=" + v);
  }
  return wwwroot + "/" + tree + "/search?" + elements.join("&");
}
window.createSearchUrl = createSearchUrl;  // used in advanced-search.js


/** Initialize the context menu */
function initMenu(){
  // Show menu when path link is clicked
  // Attach event handler on results, so we don't have to worry about what
  // happens when we update the contents of results.
  document.getElementById("content").addEventListener('click', function (e){
    // Ensure that we're in a 
    if(!e.target.parentNode 
       || !e.target.parentNode.classList.contains('path')) return;

    // Okay, get the path
    var path = e.target.dataset.path;
  
    // Don't show menu if file name part was clicked
    // as we didn't stop default user will jump to this page
    if(!path) return;

    // Parse querystring so we can make some urls
    var params = {
      limit:          state.limit,
      redirect:       'false'
    };

    // Create url to limit search
    params.q = state.query + " path:" + path;
    var limitUrl = createSearchUrl(dxr.tree(), params);

    // Create url to exclude path from search
    params.q = state.query + " -path:" + path;
    var excludeUrl = createSearchUrl(dxr.tree(), params);

    // Populate menu with links
    menu.populate([
      {
        icon:   'goto_folder',
        href:    wwwroot + "/" + dxr.tree() + "/" + path,
        title:  "Browse the \"" + path + "\" folder",
        text:   "Browser folder contents"
      },
      {
        icon:   'path_search',
        href:   limitUrl,
        title:  "Only show results from \"" + path + "\"",
        text:   "Limit search to folder"
      },
      {
        icon:   'exclude_path',
        href:   excludeUrl,
        title:  "Exclude results located in \"" + path + "\"",
        text:   "Exclude folder from search"
      }
    ]);
    // Launch menu
    menu.launch(e.target);
    // Stop event propagation
    e.preventDefault();
    e.stopPropagation();
  }, false);
}

/** Subscribe to events */
window.addEventListener('load', function(){
  initIncrementalSearch();
  initMenu();
}, false);


}());<|MERGE_RESOLUTION|>--- conflicted
+++ resolved
@@ -146,14 +146,9 @@
 var _fetchResultsTimer = null;
 function setFetchResultsTimer(){
   // Reset the timer
-<<<<<<< HEAD
-  if(_fetchResultsTimer) clearTimeout(_fetchResultsTimer);
-  _fetchResultsTimer = setTimeout(fetchResults, timeout);
-=======
   if (_fetchResultsTimer)
     clearTimeout(_fetchResultsTimer);
-  _fetchResultsTimer = setTimeout(fetch_results, 300);  // timeout: 300 ms
->>>>>>> 3962d395
+  _fetchResultsTimer = setTimeout(fetchResults, 300);  // timeout: 300 ms
 }
 
 var _inProgressTimer = null;
@@ -165,7 +160,7 @@
 function setInProgressTimer(){
   clearInProgressTimer();
   _inProgressTimer = setTimeout(function() {
-    dxr.setTip("Search in progress ...");
+    dxr.setTip("Search in progress...");
   }, 300);  // timeout: 300 ms
 }
 
