/* jshint devel:true, esnext: true */
/* globals nunjucks: true, $ */

$(function() {
    'use strict';

    var constants = $('#data');
    var stateConstants = $('#state');
    var dxr = {};

    dxr.wwwroot = constants.data('root');
    dxr.baseUrl = location.protocol + '//' + location.host;
    dxr.icons = dxr.wwwroot + '/static/icons/';
    dxr.views = dxr.wwwroot + '/static/views';
    dxr.tree = constants.data('tree');

    /**
     * Disable and enable pointer events on scroll begin and scroll end to
     * avoid unnecessary paints and recalcs caused by hover effets.
     * @see http://www.thecssninja.com/javascript/pointer-events-60fps
     */
    var docElem = document.documentElement,
        timer;

    window.addEventListener('scroll', function() {
        // User scrolling so stop the timeout
        clearTimeout(timer);
        // Pointer events has not already been disabled.
        if (!docElem.style.pointerEvents) {
            docElem.style.pointerEvents = 'none';
        }

        timer = setTimeout(function() {
            docElem.style.pointerEvents = '';
        }, 500);
    }, false);

    /**
     * Presents the user with a notification message
     * @param {string} type - The type of notification to set, must be one of info, warn or error.
     * @param {string} message - The message to be displayed.
     * @param {Object} target - The element to use as the display target for the message.
     */
    function setUserMessage(type, message, target) {
        var messageContainer = document.createElement('p'),
            msg = document.createTextNode(message);

        messageContainer.appendChild(msg);

        switch(type) {
            case 'info':
                messageContainer.setAttribute('class', 'user-message info');
                break;
            case 'warn':
                messageContainer.setAttribute('class', 'user-message warn');
                break;
            case 'error':
                messageContainer.setAttribute('class', 'user-message error');
                break;
            default:
                console.log('Unrecognized message type. See function documentation for supported types.');
                return;
        }
        // If we are already showing a user message in the target, do not append again.
        if (!$('.message', target).length) {
            target.append(messageContainer);
        }
    }

    /**
     * Removes previously added notification message from target.
     * @param {Object} target - The element to use as the display target for the message.
     */
    function removeUserMessage(target) {
        var userMessage = $('.message', target);

        // If the user message container is found, remove it completely.
        if (userMessage.length) {
            userMessage.remove();
        }
    }

    if (!nunjucks.env) {
        nunjucks.env = new nunjucks.Environment(new nunjucks.HttpLoader(dxr.views));
    }

    var env = nunjucks.env,
        resultsContainerTmpl = env.getTemplate('results_container.html'),
        resultsTmpl = env.getTemplate('partial/results.html'),
        pathLineTmpl = env.getTemplate('path_line.html');

    /**
     * Represents the path line displayed next to the file path label on individual document pages.
     * Also handles population of the path lines template in the correct format.
     *
     * @param {string} fullPath - The full path of the currently displayed file.
     * @param {string} tree - The tree which was searched and in which this file can be found.
     * @param {string} icon - The icon string returned in the JSON payload.
     */
    function buildPathLine(fullPath, tree, icon) {
        var pathLines = '',
            pathRoot = '/' + tree + '/source/',
            paths = fullPath.split('/'),
            splitPathLength = paths.length,
            dataPath = [],
            iconClass = icon.substring(icon.indexOf('/') + 1);

        for (var pathIndex in paths) {
            var isFirstOrLast = (splitPathLength - 1) === pathIndex || splitPathLength === 1;

            // Do not add a forward slash if there is only one item in the Array
            // or if this is the last iteration.
            var displayPath = isFirstOrLast ? paths[pathIndex] : paths[pathIndex] + '/';

            dataPath.push(paths[pathIndex]);
            pathLines += pathLineTmpl.render({
                'data_path': dataPath.join('/'),
                'display_path': displayPath,
                'icon_class': iconClass,
                'url': pathRoot + dataPath.join('/')
            });
        }

        return pathLines;
    }

    var searchForm = $('#basic_search'),
        queryField = $('#query'),
        query = null,
        caseSensitiveBox = $('#case'),
        contentContainer = $('#content'),
        waiter = null,
        nextRequestNumber = 1, // A monotonically increasing int that keeps old AJAX requests in flight from overwriting the results of newer ones, in case more than one is in flight simultaneously and they arrive out of order.
        displayedRequestNumber = 0,
        didScroll = false,
        resultCount = 0,
        dataOffset = 0,
        previousDataLimit = 0,
        defaultDataLimit = 100;

    $(window).scroll(function() {
        didScroll = true;
    });

    /**
     * Returns the full Ajax URL for search and explicitly sets
     * redirect to false and format to json to ensure we never
     * get a HTML response or redirect from an Ajax call, even
     * when using the back button.
     *
     * @param {string} query - The query string
     * @param {bool} isCaseSensitive - Whether the query should be case-sensitive
     * @param {int} limit - The number of results to return.
     * @param [int] offset - The cursor position
     */
    function buildAjaxURL(query, isCaseSensitive, limit, offset) {
        var search = constants.data('search');
        var params = {};
        params.q = query;
        params.redirect = false;
        params.format = 'json';
        params['case'] = isCaseSensitive;
        params.limit = limit;
        params.offset = offset

        return search + '?' + $.param(params);
    }

    // Return the maximum number of pixels the document can be scrolled.
    function getMaxScrollY() {
        // Because the user might have resized the window since the last call,
        // always get innerHeight at call time and do not cache.
        var scrollMaxY = docElem.scrollHeight - window.innerHeight;

        // window.scrollMaxY is a non standard implementation in
        // Gecko(Firefox) based browsers. If this is thus available,
        // simply return it, else return the calculated value above.
        // @see https://developer.mozilla.org/en-US/docs/Web/API/Window.scrollMaxY
        return window.scrollMaxY || scrollMaxY;
    }

    var scrollPoll = null;

    /**
     * Starts or restarts the scroll position poller.
     */
    function pollScrollPosition() {
        scrollPoll = setInterval(infiniteScroll, 250);
    }

    // On document ready start the scroll pos poller.
    pollScrollPosition();

    /**
     * Updates the window's history entry to not break the back button with
     * infinite scroll.
     * @param {int} offset - The offset to store in the URL
     */
    function setHistoryState(offset) {
        var state = {},
            re = /offset=\d+/,
            locationSearch = '';

        if (location.search.indexOf('offset') > -1) {
            locationSearch = location.search.replace(re, 'offset=' + offset);
        } else {
            locationSearch = location.search ? location.search + '&offset=' + offset : '?offset=' + offset;
        }

        var url = dxr.baseUrl + location.pathname + locationSearch + location.hash;

        history.replaceState(state, '', url);
    }

    function infiniteScroll() {
        if (didScroll) {

            didScroll = false;

            // If the previousDataLimit is 0 we are on the search.html page and doQuery
            // has not yet been called, get the previousDataLimit and resultCount from
            // the page constants.
            if (previousDataLimit === 0) {
                previousDataLimit = stateConstants.data('limit');
                resultCount = stateConstants.data('result-count');
            }

            var maxScrollY = getMaxScrollY(),
                currentScrollPos = window.scrollY,
                threshold = window.innerHeight + 500;

            // Has the user reached the scrolling threshold and are there more results?
            if ((maxScrollY - currentScrollPos) < threshold && previousDataLimit === resultCount) {
                clearInterval(scrollPoll);

                // If a user hits enter on the landing page and there was no direct result,
                // we get redirected to the search page and lose the query so, if query is null,
                // get the query from the input field.
                query = query ? query : $.trim(queryField.val());

                dataOffset += previousDataLimit;
                previousDataLimit = defaultDataLimit;

                //Resubmit query for the next set of results.
                $.getJSON(buildAjaxURL(query, caseSensitiveBox.prop('checked'), defaultDataLimit, dataOffset), function(data) {
                    if(data.results.length > 0) {
                        var state = {};

                        // Update result count
                        resultCount = data.results.length;
                        // Use the results.html partial so we do not inject the entire container again.
                        populateResults(resultsTmpl, data, true);
                        // update URL with new offset
                        setHistoryState(dataOffset);
                        // start the scrolling poller
                        pollScrollPosition();
                    }
                })
                .fail(function() {
                    // Should we fail silently here or notify the user?
                    console.log('query failed');
                });
            }
        }
    }

    /**
     * Clears any existing query timer and sets a new one to query in a moment.
     */
    function querySoon() {
        clearTimeout(waiter);
        waiter = setTimeout(doQuery, 300);
    }

    /**
     * Clears any existing query timer and queries immediately.
     */
    function queryNow() {
        clearTimeout(waiter);
        doQuery();
    }

    /**
     * Populates the results template.
     * @param {object} tmpl - The template to use to render results.
     * @param {object} data - The data returned from the query
     * @param {bool} append - Should the content be appended or overwrite
     */
    function populateResults(tmpl, data, append) {
        data['wwwroot'] = dxr.wwwroot;
        data['tree'] = dxr.tree;
        data['top_of_tree'] = dxr.wwwroot + '/' + data['tree'] + '/source/';
        data['trees'] = data.trees;

        var params = {
            q: data.query,
            case: data.is_case_sensitive
        }
        data['query_string'] = $.param(params);

        // If no data is returned, inform the user.
        if (!data.results.length) {
            data['user_message'] = contentContainer.data('no-results');
            contentContainer.empty().append(tmpl.render(data));
        } else {

            var results = data.results;
            resultCount = results.length;

<<<<<<< HEAD
            var params = {
                q: data.query,
                case: data.is_case_sensitive
            };

            data.query_string = $.param(params);

            // If no data is returned, inform the user.
            if (!data.results.length) {
                data.user_message = contentContainer.data('no-results');
                contentContainer.empty().append(tmpl.render(data));
            } else {
=======
            for (var result in results) {
                var icon = results[result].icon;
                results[result].pathLine = buildPathLine(results[result].path, data.tree, icon);
            }

            var container = append ? contentContainer : contentContainer.empty();
            container.append(tmpl.render(data));
        }
    }
>>>>>>> d9e87790

    /**
     * Queries and populates the results templates with the returned data.
     */
    function doQuery() {
        query = $.trim(queryField.val());
        var myRequestNumber = nextRequestNumber,
            lineHeight = parseInt(contentContainer.css('line-height'), 10),
            limit = previousDataLimit = parseInt((window.innerHeight / lineHeight) + 25);

        if (query.length < 3) {
            return;
        }

        nextRequestNumber += 1;
        $.getJSON(buildAjaxURL(query, caseSensitiveBox.prop('checked'), limit), function(data) {
            // New results, overwrite
            if (myRequestNumber > displayedRequestNumber) {
                displayedRequestNumber = myRequestNumber;
                populateResults(resultsContainerTmpl, data, false);
            }
        })
        .fail(function(jqxhr, textStatus, error) {
            var errorMessage = searchForm.data('error');

            // A newer response already arrived and is displayed. Don't both complaining about this old one.
            if (myRequestNumber < displayedRequestNumber)
                return;

            if (error)
                errorMessage += ' Error: ' + error;
            setUserMessage('error', errorMessage, $('.text_search', searchForm));
        });
    }

    // Do a search every time you pause typing for 300ms:
    queryField.on('input', querySoon);

    // Update the search when the case-sensitive box is toggled, canceling any pending query:
    caseSensitiveBox.on('change', queryNow);

    /**
     * Adds aleading 0 to numbers less than 10 and greater that 0
     *
     * @param int number The number to test against
     *
     * return Either the original number or the number prefixed with 0
     */
    function addLeadingZero(number) {
        return (number <= 9) || (number === 0) ? "0" + number : number;
    }

    /**
     * Converts string to new Date and returns a formatted date in the
     * format YYYY-MM-DD h:m
     * @param String dateString A date in string form.
     *
     */
    function formatDate(dateString) {
        var fullDateTime = new Date(dateString),
            date = fullDateTime.getFullYear() + '-' + (fullDateTime.getMonth() + 1) + '-' + addLeadingZero(fullDateTime.getDate()),
            time = fullDateTime.getHours() + ':' + addLeadingZero(fullDateTime.getMinutes());

        return date + ' ' + time;
    }

    var prettyDate = $('.pretty-date');
    prettyDate.each(function() {
        $(this).text(formatDate($(this).data('datetime')));
    });

    // Expose the DXR Object to the global object.
    window.dxr = dxr;
});<|MERGE_RESOLUTION|>--- conflicted
+++ resolved
@@ -307,20 +307,6 @@
             var results = data.results;
             resultCount = results.length;
 
-<<<<<<< HEAD
-            var params = {
-                q: data.query,
-                case: data.is_case_sensitive
-            };
-
-            data.query_string = $.param(params);
-
-            // If no data is returned, inform the user.
-            if (!data.results.length) {
-                data.user_message = contentContainer.data('no-results');
-                contentContainer.empty().append(tmpl.render(data));
-            } else {
-=======
             for (var result in results) {
                 var icon = results[result].icon;
                 results[result].pathLine = buildPathLine(results[result].path, data.tree, icon);
@@ -330,7 +316,6 @@
             container.append(tmpl.render(data));
         }
     }
->>>>>>> d9e87790
 
     /**
      * Queries and populates the results templates with the returned data.
