from cStringIO import StringIO
from datetime import datetime
from functools import partial
from itertools import chain, izip
from logging import StreamHandler
from mimetypes import guess_type
import os
from os.path import join, basename, split, dirname
from sys import stderr

from flask import (Blueprint, Flask, current_app,
                   send_file, request, redirect, jsonify, render_template,
                   url_for)
from funcy import merge, imap
from pyelasticsearch import ElasticSearch
from werkzeug.exceptions import NotFound

from dxr.es import (filtered_query, frozen_config, frozen_configs,
                    es_alias_or_not_found)
from dxr.exceptions import BadTerm
from dxr.filters import FILE, LINE
from dxr.lines import html_line, tags_per_line, finished_tags, Ref, Region
from dxr.mime import icon, is_binary_image, is_textual_image, decode_data
from dxr.plugins import plugins_named
from dxr.query import Query, filter_menu_items
from dxr.utils import (non_negative_int, decode_es_datetime, DXR_BLUEPRINT,
                       format_number, append_by_line, cumulative_sum)
from dxr.vcs import file_contents_at_rev


# Look in the 'dxr' package for static files, etc.:
dxr_blueprint = Blueprint(DXR_BLUEPRINT,
                          'dxr',
                          template_folder='templates',
                          # static_folder seems to register a "static" route
                          # with the blueprint so the url_prefix (set later)
                          # takes effect for static files when found through
                          # url_for('static', ...).
                          static_folder='static')


class HashedStatics(object):
    """A Flask extension which adds hashes to static asset URLs, as determined
    by a static_manifest file just outside the static folder"""

    def __init__(self, app=None):
        self.app = None
        self.manifests = {}
        if app is not None:
            self.init_app(app)

    def init_app(self, app):
        self.app = app
        app.url_defaults(self._hashed_url)

    def _manifest_near(self, static_folder):
        """Cache and return a manifest for a specific static folder.

        The manifest must be in a file called "static_manifest" just outside
        the static folder.

        """
        manifest = self.manifests.get(static_folder)
        if manifest is None:
            try:
                with open(join(dirname(static_folder),
                               'static_manifest')) as file:
                    manifest = self.manifests[static_folder] = \
                        dict(line.split() for line in file)
            except IOError:
                # Probably no such file
                manifest = self.manifests[static_folder] = {}
        return manifest

    def _hashed_url(self, route, values):
        """Map an unhashed URL to a hashed one.

        If no mapping is found in the manifest, leave it alone, which will
        result in a 404.

        """
        if route == 'static' or route.endswith('.static'):
            filename = values.get('filename')
            if filename:
                blueprint = request.blueprint
                static_folder = (self.app.blueprints[blueprint].static_folder
                                 if blueprint else self.app.static_folder)
                manifest = self._manifest_near(static_folder)
                values['filename'] = manifest.get(filename, filename)


def make_app(config):
    """Return a DXR application which uses ``config`` as its configuration.

    Also set up the static and template folder.

    """
    app = Flask('dxr')
    app.dxr_config = config
    app.register_blueprint(dxr_blueprint, url_prefix=config.www_root)
    HashedStatics(app=app)

    # The url_prefix we pass when registering the blueprint is not stored
    # anywhere. This saves gymnastics in our custom URL builders to get it back:
    app.dxr_www_root = config.www_root

    # Log to Apache's error log in production:
    app.logger.addHandler(StreamHandler(stderr))

    # Make an ES connection pool shared among all threads:
    app.es = ElasticSearch(config.es_hosts)

    return app


@dxr_blueprint.route('/')
def index():
    return redirect(url_for('.browse',
                            tree=current_app.dxr_config.default_tree))


@dxr_blueprint.route('/<tree>/search')
def search(tree):
    """Normalize params, and dispatch between JSON- and HTML-returning
    searches, based on Accept header.

    """
    # Normalize querystring params:
    config = current_app.dxr_config
    frozen = frozen_config(tree)
    req = request.values
    query_text = req.get('q', '')
    offset = non_negative_int(req.get('offset'), 0)
    limit = min(non_negative_int(req.get('limit'), 100), 1000)

    # Make a Query:
    query = Query(partial(current_app.es.search,
                          index=frozen['es_alias']),
                  query_text,
                  plugins_named(frozen['enabled_plugins']))

    # Fire off one of the two search routines:
<<<<<<< HEAD
    if _request_wants_json():
        return _search_json(query, tree, query_text, is_case_sensitive, offset, limit, config)
    else:
        return _search_html(tree, query_text, is_case_sensitive, config)
=======
    searcher = _search_json if _request_wants_json() else _search_html
    return searcher(query, tree, query_text, offset, limit, config)
>>>>>>> a96dea2e


def _search_json(query, tree, query_text, offset, limit, config):
    """Try a "direct search" (for exact identifier matches, etc.). If we have a direct hit,
    then return {redirect: hit location}.If that doesn't work, fall back to a normal search
    and return the results as JSON."""

    # Convert to dicts for ease of manipulation in JS:
    def results_to_json(es_results):
        return [{'icon': line_icon,
                 'path': path,
                 'lines': [{'line_number': nb, 'line': l} for nb, l in lines]}
                for line_icon, path, lines in es_results]

    # If we're asked to redirect and have a direct hit, then return the url to that.
    if request.values.get('redirect') == 'true':
        result = query.direct_result()
        if result:
            path, line = result
            # TODO: Does this escape query_text properly?
            params = {
                'tree': tree,
                'path': path,
                'from': query_text
            }
            return jsonify({'redirect': url_for('.browse', _anchor=line, **params)})

    has_promoted_results = False
    try:
        # Pull up all the non-negated text terms.
        single_term = query.single_text_term()
        count, results = query.results(offset, limit)
        promoted_count, promoted, promoted_query = 0, [], ""
        if offset == 0 and single_term:
            # Now we pull out the single line term and pass into promoted paths.
            try:
                promoted_count, promoted, promoted_querystring = query.promoted_paths(single_term)
                promoted_query = url_for('.search', tree=tree, q=promoted_querystring,
                                         redirect='false')
                has_promoted_results = True
            except BadTerm:
                # If we get BadTerm here, just return no promoted results rather than bailing
                # out of the whole query.
                pass
    except BadTerm as exc:
        return jsonify({'error_html': exc.reason, 'error_level': 'warning'}), 400

    return jsonify({
        'www_root': config.www_root,
        'tree': tree,
<<<<<<< HEAD
        'results': results_to_json(results),
        'promoted': results_to_json(promoted),
        'result_count': count,
        'has_promoted_results': has_promoted_results,
        'promoted_count': promoted_count,
        'promoted_count_formatted': format_number(promoted_count),
        'result_count_formatted': format_number(count),
        'promoted_query': promoted_query,
        'tree_tuples': _tree_tuples(query_text, is_case_sensitive)})


def _search_html(tree, query_text, is_case_sensitive, config):
=======
        'results': results,
        'result_count': count_and_results['result_count'],
        'result_count_formatted': format_number(count_and_results['result_count']),
        'tree_tuples': _tree_tuples(query_text)})


def _search_html(query, tree, query_text, offset, limit, config):
>>>>>>> a96dea2e
    """Return the rendered template for search.html.

    """
    frozen = frozen_config(tree)

    # Try a normal search:
    template_vars = {
            'filters': filter_menu_items(
                plugins_named(frozen['enabled_plugins'])),
            'generated_date': frozen['generated_date'],
            'google_analytics_key': config.google_analytics_key,
            'query': query_text,
            'search_url': url_for('.search',
                                  tree=tree,
                                  q=query_text,
                                  redirect='false'),
            'top_of_tree': url_for('.browse', tree=tree),
            'tree': tree,
            'tree_tuples': _tree_tuples(query_text),
            'www_root': config.www_root}

    return render_template('search.html', **template_vars)


def _tree_tuples(query_text):
    """Return a list of rendering info for Switch Tree menu items."""
    return [(f['name'],
             url_for('.search',
                     tree=f['name'],
                     q=query_text),
             f['description'])
            for f in frozen_configs()]


@dxr_blueprint.route('/<tree>/raw/<path:path>')
def raw(tree, path):
    """Send raw data at path from tree, for binary things like images."""
    if not is_binary_image(path) and not is_textual_image(path):
        raise NotFound

    query = {
        'filter': {
            'term': {
                'path': path
            }
        }
    }
    results = current_app.es.search(
            query,
            index=es_alias_or_not_found(tree),
            doc_type=FILE,
            size=1)
    try:
        # we explicitly get index 0 because there should be exactly 1 result
        data = results['hits']['hits'][0]['_source']['raw_data'][0]
    except IndexError: # couldn't find the image
        raise NotFound
    data_file = StringIO(data.decode('base64'))
    return send_file(data_file, mimetype=guess_type(path)[0])


@dxr_blueprint.route('/<tree>/raw-rev/<revision>/<path:path>')
def raw_rev(tree, revision, path):
    """Send raw data at path from tree at the given revision, for binary things
    like images."""
    if not is_binary_image(path) and not is_textual_image(path):
        raise NotFound

    config = current_app.dxr_config
    tree_config = config.trees[tree]
    abs_path = join(tree_config.source_folder, path)
    data = file_contents_at_rev(abs_path, revision)
    if data is None:
        raise NotFound
    data_file = StringIO(data)
    return send_file(data_file, mimetype=guess_type(path)[0])


@dxr_blueprint.route('/<tree>/source/')
@dxr_blueprint.route('/<tree>/source/<path:path>')
def browse(tree, path=''):
    """Show a directory listing or a single file from one of the trees.

    Raise NotFound if path does not exist as either a folder or file.

    """
    config = current_app.dxr_config
    try:
        # Strip any trailing slash because we do not store it in ES.
        return _browse_folder(tree, path.rstrip('/'), config)
    except NotFound:
        frozen = frozen_config(tree)
        # Grab the FILE doc, just for the sidebar nav links and the symlink target:
        files = filtered_query(
            frozen['es_alias'],
            FILE,
            filter={'path': path},
            size=1,
            include=['link', 'links', 'is_binary'])
        if not files:
            raise NotFound
        file_doc = files[0]
        if 'link' in file_doc:
            # Then this path is a symlink, so redirect to the real thing.
            return redirect(url_for('.browse', tree=tree, path=file_doc['link'][0]))

        lines = filtered_query(
            frozen['es_alias'],
            LINE,
            filter={'path': path},
            sort=['number'],
            size=1000000,
            include=['content', 'refs', 'regions', 'annotations'])
        # Deref the content field in each document. We can do this because we
        # do not store empty lines in ES.
        for doc in lines:
            doc['content'] = doc['content'][0]

        return _browse_file(tree, path, lines, file_doc, config,
                            file_doc.get('is_binary', [False])[0],
                            frozen['generated_date'])


def _browse_folder(tree, path, config):
    """Return a rendered folder listing for folder ``path``.

    Search for FILEs having folder == path. If any matches, render the folder
    listing. Otherwise, raise NotFound.

    """
    frozen = frozen_config(tree)

    files_and_folders = filtered_query(
        frozen['es_alias'],
        FILE,
        filter={'folder': path},
        sort=[{'is_folder': 'desc'}, 'name'],
        size=10000,
        include=['name', 'modified', 'size', 'link', 'path', 'is_binary',
                 'is_folder'])

    if not files_and_folders:
        raise NotFound

    return render_template(
        'folder.html',
        # Common template variables:
        www_root=config.www_root,
        tree=tree,
        tree_tuples=[
            (t['name'],
             url_for('.parallel', tree=t['name'], path=path),
             t['description'])
            for t in frozen_configs()],
        generated_date=frozen['generated_date'],
        google_analytics_key=config.google_analytics_key,
        paths_and_names=_linked_pathname(path, tree),
        filters=filter_menu_items(
            plugins_named(frozen['enabled_plugins'])),
        # Autofocus only at the root of each tree:
        should_autofocus_query=path == '',

        # Folder template variables:
        name=basename(path) or tree,
        path=path,
        files_and_folders=[
            (_icon_class_name(f),
             f['name'],
             decode_es_datetime(f['modified']) if 'modified' in f else None,
             f.get('size'),
             url_for('.browse', tree=tree, path=f.get('link', f['path'])[0]))
            for f in files_and_folders])


def skim_file(skimmers, num_lines):
    """Skim contents with all the skimmers, returning the things we need to
    make a template. Compare to dxr.build.index_file

    :arg skimmers: iterable of FileToSkim objects
    :arg num_lines: the number of lines in the file being skimmed
    """
    linkses, refses, regionses = [], [], []
    annotations_by_line = [[] for _ in xrange(num_lines)]
    for skimmer in skimmers:
        if skimmer.is_interesting():
            linkses.append(skimmer.links())
            refses.append(skimmer.refs())
            regionses.append(skimmer.regions())
            append_by_line(annotations_by_line, skimmer.annotations_by_line())
    links = dictify_links(chain.from_iterable(linkses))
    return links, refses, regionses, annotations_by_line


def _build_common_file_template(tree, path, is_binary, date, config):
    """Return a dictionary of the common required file template parameters.
    """
    return {
        # Common template variables:
        'www_root': config.www_root,
        'tree': tree,
        'tree_tuples':
            [(t['name'],
              url_for('.parallel', tree=t['name'], path=path),
              t['description'])
            for t in frozen_configs()],
        'generated_date': date,
        'google_analytics_key': config.google_analytics_key,
        'filters': filter_menu_items(
            plugins_named(frozen_config(tree)['enabled_plugins'])),
        # File template variables
        'paths_and_names': _linked_pathname(path, tree),
        'icon_url': url_for('.static',
                            filename='icons/mimetypes/%s.png' % icon(path, is_binary)),
        'path': path,
        'name': basename(path)
    }


def _browse_file(tree, path, line_docs, file_doc, config, is_binary,
                 date=None, contents=None, image_rev=None):
    """Return a rendered page displaying a source file.

    :arg string tree: name of tree on which file is found
    :arg string path: relative path from tree root of file
    :arg list line_docs: LINE documents as defined in the mapping of core.py,
        where the `content` field is dereferenced
    :arg file_doc: the FILE document as defined in core.py
    :arg config: TreeConfig object of this tree
    :arg is_binary: Whether file is binary or not
    :arg date: a formatted string representing the generated date, default to now
    :arg string contents: the contents of the source file, defaults to joining
        the `content` field of all line_docs
    :arg image_rev: revision number of a textual or binary image, for images
        displayed at a certain rev
    """
    def sidebar_links(sections):
        """Return data structure to build nav sidebar from. ::

            [('Section Name', [{'icon': ..., 'title': ..., 'href': ...}])]

        """
        # Sort by order, resolving ties by section name:
        return sorted(sections, key=lambda section: (section['order'],
                                                     section['heading']))

    if not date:
        # Then assume that the file is generated now. Remark: we can't use this
        # as the default param because that is only evaluated once, so the same
        # time would always be used.
        date = datetime.utcnow().strftime("%a, %d %b %Y %H:%M:%S +0000")

    common = _build_common_file_template(tree, path, is_binary, date, config)
    links = file_doc.get('links', [])
    if is_binary_image(path):
        return render_template(
            'image_file.html',
            **merge(common, {
                'sections': sidebar_links(links),
                'revision': image_rev}))
    elif is_binary:
        return render_template(
            'text_file.html',
            **merge(common, {
                'lines': [],
                'is_binary': True,
                'sections': sidebar_links(links)}))
    else:
        # We concretize the lines into a list because we iterate over it multiple times
        lines = [doc['content'] for doc in line_docs]
        if not contents:
            # If contents are not provided, we can reconstruct them by
            # stitching the lines together.
            contents = ''.join(lines)
        offsets = cumulative_sum(imap(len, lines))
        tree_config = config.trees[tree]
        if is_textual_image(path) and image_rev:
            # Add a link to view textual images on revs:
            links.extend(dictify_links([
                (4,
                 'Image',
                 [('svgview', 'View', url_for('.raw_rev',
                                              tree=tree_config.name,
                                              path=path,
                                              revision=image_rev))])]))
        # Construct skimmer objects for all enabled plugins that define a
        # file_to_skim class.
        skimmers = [plugin.file_to_skim(path,
                                        contents,
                                        plugin.name,
                                        tree_config,
                                        file_doc,
                                        line_docs)
                    for plugin in tree_config.enabled_plugins
                    if plugin.file_to_skim]
        skim_links, refses, regionses, annotationses = skim_file(skimmers, len(line_docs))
        index_refs = (Ref.es_to_triple(ref, tree_config) for ref in
                      chain.from_iterable(doc.get('refs', [])
                                          for doc in line_docs))
        index_regions = (Region.es_to_triple(region) for region in
                         chain.from_iterable(doc.get('regions', [])
                                             for doc in line_docs))
        tags = finished_tags(lines,
                             chain(chain.from_iterable(refses), index_refs),
                             chain(chain.from_iterable(regionses), index_regions))
        return render_template(
            'text_file.html',
            **merge(common, {
                # Someday, it would be great to stream this and not concretize
                # the whole thing in RAM. The template will have to quit
                # looping through the whole thing 3 times.
                'lines': [(html_line(doc['content'], tags_in_line, offset),
                           doc.get('annotations', []) + skim_annotations)
                          for doc, tags_in_line, offset, skim_annotations
                              in izip(line_docs, tags_per_line(tags), offsets, annotationses)],
                'sections': sidebar_links(links + skim_links)}))


@dxr_blueprint.route('/<tree>/rev/<revision>/<path:path>')
def rev(tree, revision, path):
    """Display a page showing the file at path at specified revision by
    obtaining the contents from version control.
    """
    config = current_app.dxr_config
    tree_config = config.trees[tree]
    abs_path = join(tree_config.source_folder, path)
    contents = file_contents_at_rev(abs_path, revision)
    if contents is not None:
        image_rev = None
        if is_binary_image(path):
            is_text = False
            contents = ''
            image_rev = revision
        else:
            is_text, contents = decode_data(contents, tree_config.source_encoding)
            if not is_text:
                contents = ''
            elif is_textual_image(path):
                image_rev = revision

        # We do some wrapping to mimic the JSON returned by an ES lines query.
        return _browse_file(tree,
                            path,
                            [{'content': line} for line in contents.splitlines(True)],
                            {},
                            config,
                            not is_text,
                            contents=contents,
                            image_rev=image_rev)
    else:
        raise NotFound


def _linked_pathname(path, tree_name):
    """Return a list of (server-relative URL, subtree name) tuples that can be
    used to display linked path components in the headers of file or folder
    pages.

    :arg path: The path that will be split

    """
    # Hold the root of the tree:
    components = [('/%s/source' % tree_name, tree_name)]

    # Populate each subtree:
    dirs = path.split(os.sep)  # TODO: Trips on \/ in path.

    # A special case when we're dealing with the root tree. Without
    # this, it repeats:
    if not path:
        return components

    for idx in range(1, len(dirs)+1):
        subtree_path = join('/', tree_name, 'source', *dirs[:idx])
        subtree_name = split(subtree_path)[1] or tree_name
        components.append((subtree_path, subtree_name))

    return components


@dxr_blueprint.route('/<tree>/')
@dxr_blueprint.route('/<tree>')
def tree_root(tree):
    """Redirect requests for the tree root instead of giving 404s."""
    # Don't do a redirect and then 404; that's tacky:
    es_alias_or_not_found(tree)
    return redirect(tree + '/source/')


@dxr_blueprint.route('/<tree>/parallel/')
@dxr_blueprint.route('/<tree>/parallel/<path:path>')
def parallel(tree, path=''):
    """If a file or dir parallel to the given path exists in the given tree,
    redirect to it. Otherwise, redirect to the root of the given tree.

    Deferring this test lets us avoid doing 50 queries when drawing the Switch
    Tree menu when 50 trees are indexed: we check only when somebody actually
    chooses something.

    """
    config = current_app.dxr_config
    files = filtered_query(
        es_alias_or_not_found(tree),
        FILE,
        filter={'path': path.rstrip('/')},
        size=1,
        include=[])  # We don't really need anything.
    return redirect(('{root}/{tree}/source/{path}' if files else
                     '{root}/{tree}/source/').format(root=config.www_root,
                                                     tree=tree,
                                                     path=path))


def _icon_class_name(file_doc):
    """Return a string for the CSS class of the icon for file document."""
    if file_doc['is_folder']:
        return 'folder'
    class_name = icon(file_doc['name'], file_doc.get('is_binary', [False])[0])
    # for small images, we can turn the image into icon via javascript
    # if bigger than the cutoff, we mark it as too big and don't do this
    if file_doc['size'] > current_app.dxr_config.max_thumbnail_size:
        class_name += " too_fat"
    return class_name


def _request_wants_json():
    """Return whether the current request prefers JSON.

    Why check if json has a higher quality than HTML and not just go with the
    best match? Because some browsers accept on */* and we don't want to
    deliver JSON to an ordinary browser.

    """
    # From http://flask.pocoo.org/snippets/45/
    best = request.accept_mimetypes.best_match(['application/json',
                                                'text/html'])
    return (best == 'application/json' and
            request.accept_mimetypes[best] >
                    request.accept_mimetypes['text/html'])


def dictify_links(links):
    """Return a chain of order, heading, items links as a list of dicts."""
    return [{'order': order,
             'heading': heading,
             'items': [{'icon': icon,
                        'title': title,
                        'href': href}
                       for icon, title, href in items]}
            for order, heading, items in links]<|MERGE_RESOLUTION|>--- conflicted
+++ resolved
@@ -140,15 +140,10 @@
                   plugins_named(frozen['enabled_plugins']))
 
     # Fire off one of the two search routines:
-<<<<<<< HEAD
     if _request_wants_json():
-        return _search_json(query, tree, query_text, is_case_sensitive, offset, limit, config)
+        return _search_json(query, tree, query_text, offset, limit, config)
     else:
-        return _search_html(tree, query_text, is_case_sensitive, config)
-=======
-    searcher = _search_json if _request_wants_json() else _search_html
-    return searcher(query, tree, query_text, offset, limit, config)
->>>>>>> a96dea2e
+        return _search_html(tree, query_text, config)
 
 
 def _search_json(query, tree, query_text, offset, limit, config):
@@ -199,7 +194,6 @@
     return jsonify({
         'www_root': config.www_root,
         'tree': tree,
-<<<<<<< HEAD
         'results': results_to_json(results),
         'promoted': results_to_json(promoted),
         'result_count': count,
@@ -208,19 +202,10 @@
         'promoted_count_formatted': format_number(promoted_count),
         'result_count_formatted': format_number(count),
         'promoted_query': promoted_query,
-        'tree_tuples': _tree_tuples(query_text, is_case_sensitive)})
-
-
-def _search_html(tree, query_text, is_case_sensitive, config):
-=======
-        'results': results,
-        'result_count': count_and_results['result_count'],
-        'result_count_formatted': format_number(count_and_results['result_count']),
         'tree_tuples': _tree_tuples(query_text)})
 
 
-def _search_html(query, tree, query_text, offset, limit, config):
->>>>>>> a96dea2e
+def _search_html(tree, query_text, config):
     """Return the rendered template for search.html.
 
     """
