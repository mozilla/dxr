--- conflicted
+++ resolved
@@ -158,9 +158,8 @@
     def results_to_json(es_results):
         return [{'icon': line_icon,
                  'path': path,
-                 'lines': [{'line_number': nb, 'line': l} for nb, l in lines],
-                 'is_binary': is_binary}
-                for line_icon, path, lines, is_binary in es_results]
+                 'lines': [{'line_number': nb, 'line': l} for nb, l in lines]}
+                for line_icon, path, lines in es_results]
 
     # If we're asked to redirect and have a direct hit, then return the url to that.
     if request.values.get('redirect') == 'true':
@@ -178,7 +177,6 @@
             return jsonify({'redirect': url_for('.browse', _anchor=line, **params)})
 
     try:
-<<<<<<< HEAD
         # Pull up all the non-negated text terms.
         single_term = query.single_text_term()
         count, results = query.results(offset, limit)
@@ -193,14 +191,6 @@
                 # If we get BadTerm here, just return no promoted results rather than bailing
                 # out of the whole query.
                 pass
-=======
-        count_and_results = query.results(offset, limit)
-        # Convert to dicts for ease of manipulation in JS:
-        results = [{'icon': icon,
-                    'path': path,
-                    'lines': [{'line_number': nb, 'line': l} for nb, l in lines]}
-                   for icon, path, lines in count_and_results['results']]
->>>>>>> 7302c569
     except BadTerm as exc:
         return jsonify({'error_html': exc.reason, 'error_level': 'warning'}), 400
 
