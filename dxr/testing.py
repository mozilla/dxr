--- conflicted
+++ resolved
@@ -194,15 +194,9 @@
           ]
 
         """
-<<<<<<< HEAD
-        response = self.search_response(query,
-                                        is_case_sensitive=is_case_sensitive)
+        response = self.search_response(query)
         data = json.loads(response.data)
         return data['promoted'] + data['results']
-=======
-        response = self.search_response(query)
-        return json.loads(response.data)['results']
->>>>>>> a96dea2e
 
     def clang_at_least(self, version):
         output = getoutput("clang --version")
