import marshal
import os
from os.path import relpath
import subprocess
import urlparse

import dxr.indexers

"""Omniglot - Speaking all commonly-used version control systems.
At present, this plugin is still under development, so not all features are
fully implemented.

Omniglot first scans the project directory looking for the hallmarks of a VCS
(such as the .hg or .git directory). It also looks for these in parent
directories in case DXR is only parsing a fraction of the repository. Once this
information is found, it attempts to extract upstream information about the
repository. From this information, it builds the necessary information to
reproduce the links.

Currently supported VCSes and upstream views:
- git (github)
- mercurial (hgweb)

Todos:
- add gitweb support for git
- add cvs, svn, bzr support
- produce in-DXR blame information using VCSs
- check if the mercurial paths are specific to Mozilla's customization or not.

"""
class VCS(object):
    """A class representing an abstract notion of a version-control system.
    In general, all path arguments to query methods should be normalized to be
    relative to the root directory of the VCS.
    """

    def __init__(self, root):
        self.root = root
        self.untracked_files = set()

    def get_root_dir(self):
        """Return the directory that is at the root of the VCS."""
        return self.root

    def get_vcs_name(self):
        """Return a recognizable name for the VCS."""
        return type(self).__name__

    def invoke_vcs(self, args):
        """Return the result of invoking said command on the repository, with
        the current working directory set to the root directory.
        """
        return subprocess.check_output(args, cwd=self.get_root_dir())

    def is_tracked(self, path):
        """Does the repository track this file?"""
        return path not in self.untracked_files

    def get_author(self, path):
        """Return the revision's author"""
        raise NotImplemented

    def get_rev(self, path):
        """Return a human-readable revision identifier for the repository."""
        raise NotImplemented

    def generate_log(self, path):
        """Return a URL for a page that lists revisions for this file."""
        raise NotImplemented

    def generate_blame(self, path):
        """Return a URL for a page that lists source annotations for lines in
        this file.
        """
        raise NotImplemented

    def generate_diff(self, path):
        """Return a URL for a page that shows the last change made to this file.
        """
        raise NotImplemented

    def generate_raw(self, path):
        """Return a URL for a page that returns a raw copy of this file."""
        raise NotImplemented


class Mercurial(VCS):
    def __init__(self, root):
        super(Mercurial, self).__init__(root)
        # Find the revision
        self.revision = self.invoke_vcs(['hg', 'id', '-i']).strip()
        # Sometimes hg id returns + at the end.
        if self.revision.endswith("+"):
            self.revision = self.revision[:-1]

        # Make and normalize the upstream URL
        upstream = urlparse.urlparse(self.invoke_vcs(['hg', 'paths', 'default']).strip())
        recomb = list(upstream)
        if upstream.scheme == 'ssh':
            recomb[0] == 'http'
        recomb[1] = upstream.hostname # Eliminate any username stuff
        recomb[2] = '/' + recomb[2].lstrip('/') # strip all leading '/', add one back
        if not upstream.path.endswith('/'):
            recomb[2] += '/' # Make sure we have a '/' on the end
        recomb[3] = recomb[4] = recomb[5] = '' # Just those three
        self.upstream = urlparse.urlunparse(recomb)

        # Find all untracked files
        self.untracked_files = set(line.split()[1] for line in
            self.invoke_vcs(['hg', 'status', '-u', '-i']).split('\n')[:-1])

    @classmethod
    def claim_vcs_source(cls, path, dirs, tree):
        if '.hg' in dirs:
            dirs.remove('.hg')
            return cls(path)
        return None

    def get_rev(self, path):
        return self.revision

    def get_author(self, path):
        return "Unknown"  # TODO: Implement this on Hg

    def generate_log(self, path):
        return self.upstream + 'filelog/' + self.revision + '/' + path

    def generate_blame(self, path):
        return self.upstream + 'annotate/' + self.revision + '/' + path

    def generate_diff(self, path):
        return self.upstream + 'diff/' + self.revision + '/' + path

    def generate_raw(self, path):
        return self.upstream + 'raw-file/' + self.revision + '/' + path


class Git(VCS):
    def __init__(self, root):
        super(Git, self).__init__(root)
        self.untracked_files = set(line for line in
            self.invoke_vcs(['git', 'ls-files', '-o']).split('\n')[:-1])
        self.revision = self.invoke_vcs(['git', 'rev-parse', 'HEAD'])
        self.author = self.invoke_vcs(['git', 'log', '--pretty=format:%aN', 'HEAD^..HEAD'])
        source_urls = self.invoke_vcs(['git', 'remote', '-v']).split('\n')
        for src_url in source_urls:
            name, url, _ = src_url.split()
            if name == 'origin':
                self.upstream = self.synth_web_url(url)
                break

    @classmethod
    def claim_vcs_source(cls, path, dirs, tree):
        if '.git' in dirs:
            dirs.remove('.git')
            return cls(path)
        return None

    def get_rev(self, path):
        return self.revision[:10]

    def get_author(self, path):
        return self.author

    def generate_log(self, path):
        return self.upstream + "/commits/" + self.revision + "/" + path

    def generate_blame(self, path):
        return self.upstream + "/blame/" + self.revision + "/" + path

    def generate_diff(self, path):
        # I really want to make this anchor on the file in question, but github
        # doesn't seem to do that nicely
        return self.upstream + "/commit/" + self.revision

    def generate_raw(self, path):
        return self.upstream + "/raw/" + self.revision + "/" + path

    def synth_web_url(self, repo):
        if repo.startswith("git@github.com:"):
            self._is_github = True
            return "https://github.com/" + repo[len("git@github.com:"):]
        elif repo.startswith("git://github.com/"):
            self._is_github = True
            if repo.endswith(".git"):
                repo = repo[:-len(".git")]
            return "https" + repo[len("git"):]
        raise Exception("I don't know what's going on")


class Perforce(VCS):
    def __init__(self, root, upstream):
        super(Perforce, self).__init__(root)
        have = self._p4run(['have'])
        self.have = dict((x['path'][len(root) + 1:], x) for x in have)
        self.upstream = upstream

    @classmethod
    def claim_vcs_source(cls, path, dirs, tree):
        if 'P4CONFIG' not in os.environ:
            return None
        if os.path.exists(os.path.join(path, os.environ['P4CONFIG'])):
            return cls(path,
                       getattr(tree, 'plugin_omniglot_p4web', 'http://p4web/'))
        return None

    def _p4run(self, args):
        ret = []
        env = os.environ
        env["PWD"] = self.root
        proc = subprocess.Popen(['p4', '-G'] + args,
            stdin=subprocess.PIPE,
            stdout=subprocess.PIPE,
            cwd=self.root,
            env=env)
        while True:
            try:
                x = marshal.load(proc.stdout)
            except EOFError:
                break
            ret.append(x)
        return ret

    def is_tracked(self, path):
        return path in self.have

    def get_rev(self, path):
        info = self.have[path]
        return '#' + info['haveRev']

    def get_author(self, path):
        return "Unknown"  # TODO: Implement this on P4

    def generate_log(self, path):
        info = self.have[path]
        return self.upstream + info['depotFile'] + '?ac=22#' + info['haveRev']

    def generate_blame(self, path):
        info = self.have[path]
        return self.upstream + info['depotFile'] + '?ac=193'

    def generate_diff(self, path):
        info = self.have[path]
        haveRev = info['haveRev']
        prevRev = str(int(haveRev) - 1)
        return (self.upstream + info['depotFile'] + '?ac=19&rev1=' + prevRev +
                '&rev2=' + haveRev)

    def generate_raw(self, path):
        info = self.have[path]
        return self.upstream + info['depotFile'] + '?ac=98&rev1=' + info['haveRev']


every_vcs = [Mercurial, Git, Perforce]


class TreeToIndex(dxr.indexers.TreeToIndex):
    def pre_build(self):
        """Find all the relevant VCS dirs in the project, and put them in
        ``self.source_repositories``. Put the most-local-first order of its
        keys in ``self.lookup_order``.

        """
        if not hasattr(self, 'source_repositories'):
            self.source_repositories = {}
        # Find all of the VCSs in the source directory:
        for cwd, dirs, files in os.walk(self.tree.source_folder):
            for vcs in every_vcs:
                attempt = vcs.claim_vcs_source(cwd, dirs, self.tree)
                if attempt is not None:
                    self.source_repositories[attempt.root] = attempt

        # It's possible that the root of the tree is not a VCS by itself, so walk up
        # the hierarchy until we find a parent folder that is a VCS. If we can't
        # find any, then no VCSs exist for the top level of this repository.
        directory = self.tree.source_folder
        while directory != '/' and directory not in self.source_repositories:
            directory = os.path.dirname(directory)
            for vcs in every_vcs:
                attempt = vcs.claim_vcs_source(directory,
                                               os.listdir(directory),
                                               self.tree)
                if attempt is not None:
                    self.source_repositories[directory] = attempt
        # Note: we want to make sure that we look up source repositories by deepest
        # directory first.
        self.lookup_order = self.source_repositories.keys()
        self.lookup_order.sort(key=len, reverse=True)

    def file_to_index(self, path, contents):
        return FileToIndex(path,
                           contents,
                           self.tree,
                           self.lookup_order,
                           self.source_repositories)


class FileToIndex(dxr.indexers.FileToIndex):
    """Adder of blame and external links to items under version control"""

    def __init__(self, path, contents, tree, lookup_order, source_repositories):
        super(FileToIndex, self).__init__(path, contents, tree)
        self.lookup_order = lookup_order
        self.source_repositories = source_repositories

    def links(self):
        def items():
            yield 'log', "Log", vcs.generate_log(vcs_relative_path)
            yield 'blame', "Blame", vcs.generate_blame(vcs_relative_path)
            yield 'diff',  "Diff", vcs.generate_diff(vcs_relative_path)
            yield 'raw', "Raw", vcs.generate_raw(vcs_relative_path)

        abs_path = self.absolute_path()
        vcs = self._find_vcs_for_file(abs_path)
        if vcs:
            vcs_relative_path = relpath(abs_path, vcs.get_root_dir())
            yield (5,
                   '%s (%s)' % (vcs.get_vcs_name(), vcs.get_rev(vcs_relative_path)),
                   items())
        else:
            yield 5, 'Untracked file', []

<<<<<<< HEAD
    def metadata(self):
        abs_path = self.absolute_path()
        vcs = self._find_vcs_for_file(abs_path)
        if vcs:
            vcs_relative_path = relpath(abs_path, vcs.get_root_dir())
            yield 'Commit Hash', vcs.get_rev(vcs_relative_path)
            yield 'Author', vcs.get_author(vcs_relative_path)
        else:
            yield 'Untracked File', '-'

    def _find_vcs_for_file(abs_path):
=======
    def _find_vcs_for_file(self, abs_path):
>>>>>>> 7a18a1a6
        """Given an absolute path, find a source repository we know about that
        claims to track that file.

        """
        for directory in self.lookup_order:
            # This seems to be the easiest way to find "is abs_path in the subtree
            # rooted at directory?"
            if relpath(abs_path, directory).startswith('..'):
                continue
            vcs = self.source_repositories[directory]
            if vcs.is_tracked(relpath(abs_path, vcs.get_root_dir())):
                return vcs
        return None<|MERGE_RESOLUTION|>--- conflicted
+++ resolved
@@ -320,7 +320,6 @@
         else:
             yield 5, 'Untracked file', []
 
-<<<<<<< HEAD
     def metadata(self):
         abs_path = self.absolute_path()
         vcs = self._find_vcs_for_file(abs_path)
@@ -331,10 +330,7 @@
         else:
             yield 'Untracked File', '-'
 
-    def _find_vcs_for_file(abs_path):
-=======
     def _find_vcs_for_file(self, abs_path):
->>>>>>> 7a18a1a6
         """Given an absolute path, find a source repository we know about that
         claims to track that file.
 
