--- conflicted
+++ resolved
@@ -16,12 +16,7 @@
 from dxr.exceptions import BadTerm
 from dxr.filters import Filter, negatable, FILE, LINE, some_filters
 import dxr.indexers
-<<<<<<< HEAD
 from dxr.mime import is_binary_image, is_textual_image
-from dxr.query import some_filters
-=======
-from dxr.mime import is_image
->>>>>>> 3728943b
 from dxr.plugins import direct_search
 from dxr.trigrammer import (regex_grammar, NGRAM_LENGTH, es_regex_filter,
                             NoTrigrams, PythonRegexVisitor)
@@ -47,11 +42,9 @@
 }
 
 
-<<<<<<< HEAD
-=======
 # Add segments field to path map for FILE docs so we can find exact matches on path segments,
 # which we use in path promotion.
-FILE_PATH_MAPPING = deepcopy(PATH_MAPPING)
+FILE_PATH_MAPPING = deepcopy(PATH_SEGMENT_MAPPING)
 FILE_PATH_MAPPING['fields'].update(
     {'segments': {'type': 'string', 'analyzer': 'path_analyzer'},
      'segments_lower': {'type': 'string',
@@ -64,7 +57,6 @@
 }
 
 
->>>>>>> 3728943b
 mappings = {
     # We also insert entries here for folders. This gives us folders in dir
     # listings and the ability to find matches in folder pathnames.
@@ -74,17 +66,13 @@
         },
         'properties': {
             # FILE filters query this. It supports globbing via JS regex script.
-<<<<<<< HEAD
-            'path': PATH_SEGMENT_MAPPING,  # path/to/a/folder/filename.cpp
 
             # Basename of path for fast lookup.
             # FILE filters query this. It supports globbing via JS regex script.
             'file_name': PATH_SEGMENT_MAPPING,  # filename.cpp
 
             'ext': UNANALYZED_STRING,
-=======
             'path': FILE_PATH_MAPPING,
->>>>>>> 3728943b
 
             # the target path if this FILE is a symlink
             'link': UNANALYZED_STRING,
